--- conflicted
+++ resolved
@@ -1466,7 +1466,6 @@
 //  T       :   primitive data type
 //  TC      :   primitive data type (complex)
 //  TI      :   primitive data type (input)
-<<<<<<< HEAD
 #define LIQUID_SPGRAM_DEFINE_API(SPGRAM,T,TC,TI)                            \
                                                                             \
 /* Spectral periodogram object for computing power spectral density     */  \
@@ -1474,7 +1473,7 @@
 typedef struct SPGRAM(_s) * SPGRAM();                                       \
                                                                             \
 /* Create spgram object, fully defined                                  */  \
-/*  _nfft       : FFT size, _nfft >= 2                                  */  \
+/*  _nfft       : transform (FFT) size, _nfft >= 2                      */  \
 /*  _wtype      : window type, e.g. LIQUID_WINDOW_HAMMING               */  \
 /*  _window_len : window length, _window_len in [1,_nfft]               */  \
 /*  _delay      : delay between transforms, _delay > 0                  */  \
@@ -1522,7 +1521,21 @@
 int SPGRAM(_set_alpha)(SPGRAM() _q,                                         \
                        float    _alpha);                                    \
                                                                             \
-/* Get FFT size                                                         */  \
+/* Set the center frequency of the received signal.                     */  \
+/* This is for display purposes only when generating the output image.  */  \
+/*  _q      : spectral periodogram object                               */  \
+/*  _freq   : center frequency [Hz]                                     */  \
+int SPGRAM(_set_freq)(SPGRAM() _q,                                          \
+                      float    _freq);                                      \
+                                                                            \
+/* Set the sample rate (frequency) of the received signal.              */  \
+/* This is for display purposes only when generating the output image.  */  \
+/*  _q      : spectral periodogram object                               */  \
+/*  _rate   : sample rate [Hz]                                          */  \
+int SPGRAM(_set_rate)(SPGRAM() _q,                                          \
+                      float    _rate);                                      \
+                                                                            \
+/* Get transform (FFT) size                                             */  \
 unsigned int SPGRAM(_get_nfft)(SPGRAM() _q);                                \
                                                                             \
 /* Get window length                                                    */  \
@@ -1586,91 +1599,6 @@
                            TI *         _x,                                 \
                            unsigned int _n,                                 \
                            T *          _psd);                              \
-=======
-#define LIQUID_SPGRAM_DEFINE_API(SPGRAM,T,TC,TI)                \
-                                                                \
-typedef struct SPGRAM(_s) * SPGRAM();                           \
-                                                                \
-/* create spgram object                                     */  \
-/*  _nfft       : FFT size                                  */  \
-/*  _wtype      : window type, e.g. LIQUID_WINDOW_HAMMING   */  \
-/*  _window_len : window length, _window_len in [1,_nfft]   */  \
-/*  _delay      : delay between transforms, _delay > 0      */  \
-SPGRAM() SPGRAM(_create)(unsigned int _nfft,                    \
-                         int          _wtype,                   \
-                         unsigned int _window_len,              \
-                         unsigned int _delay);                  \
-                                                                \
-/* create default spgram object (Kaiser-Bessel window)      */  \
-SPGRAM() SPGRAM(_create_default)(unsigned int _nfft);           \
-                                                                \
-/* destroy spgram object                                    */  \
-void SPGRAM(_destroy)(SPGRAM() _q);                             \
-                                                                \
-/* clears the internal state of the spgram object, but not  */  \
-/* the internal buffer                                      */  \
-void SPGRAM(_clear)(SPGRAM() _q);                               \
-                                                                \
-/* reset the spgram object to its original state completely */  \
-void SPGRAM(_reset)(SPGRAM() _q);                               \
-                                                                \
-/* print internal state of the spgram object                */  \
-void SPGRAM(_print)(SPGRAM() _q);                               \
-                                                                \
-/* set methods                                              */  \
-int          SPGRAM(_set_alpha)(SPGRAM() _q, float _alpha);     \
-int          SPGRAM(_set_freq) (SPGRAM() _q, float _freq);      \
-int          SPGRAM(_set_rate) (SPGRAM() _q, float _rate);      \
-                                                                \
-/* access methods                                           */  \
-unsigned int SPGRAM(_get_nfft)                (SPGRAM() _q);    \
-unsigned int SPGRAM(_get_window_len)          (SPGRAM() _q);    \
-unsigned int SPGRAM(_get_delay)               (SPGRAM() _q);    \
-uint64_t     SPGRAM(_get_num_samples)         (SPGRAM() _q);    \
-uint64_t     SPGRAM(_get_num_samples_total)   (SPGRAM() _q);    \
-uint64_t     SPGRAM(_get_num_transforms)      (SPGRAM() _q);    \
-uint64_t     SPGRAM(_get_num_transforms_total)(SPGRAM() _q);    \
-float        SPGRAM(_get_alpha)               (SPGRAM() _q);    \
-                                                                \
-/* push a single sample into the spgram object              */  \
-/*  _q      :   spgram object                               */  \
-/*  _x      :   input sample                                */  \
-void SPGRAM(_push)(SPGRAM() _q,                                 \
-                   TI       _x);                                \
-                                                                \
-/* write a block of samples to the spgram object            */  \
-/*  _q      :   spgram object                               */  \
-/*  _x      :   input buffer [size: _n x 1]                 */  \
-/*  _n      :   input buffer length                         */  \
-void SPGRAM(_write)(SPGRAM()     _q,                            \
-                    TI *         _x,                            \
-                    unsigned int _n);                           \
-                                                                \
-/* compute spectral periodogram output (fft-shifted values  */  \
-/* in dB) from current buffer contents                      */  \
-/*  _q      :   spgram object                               */  \
-/*  _X      :   output spectrum (dB) [size: _nfft x 1]      */  \
-void SPGRAM(_get_psd)(SPGRAM() _q,                              \
-                      T *      _X);                             \
-                                                                \
-/* export gnuplot file                                      */  \
-/*  _q        : spgram object                               */  \
-/*  _filename : input buffer [size: _n x 1]                 */  \
-int SPGRAM(_export_gnuplot)(SPGRAM()     _q,                    \
-                            const char * _filename);            \
-                                                                \
-/* object-independent methods */                                \
-                                                                \
-/* estimate spectrum on input signal                        */  \
-/*  _nfft   :   FFT size                                    */  \
-/*  _x      :   input signal [size: _n x 1]                 */  \
-/*  _n      :   input signal length                         */  \
-/*  _psd    :   output spectrum, [size: _nfft x 1]          */  \
-void SPGRAM(_estimate_psd)(unsigned int _nfft,                  \
-                           TI *         _x,                     \
-                           unsigned int _n,                     \
-                           T *          _psd);                  \
->>>>>>> 3c40e75e
 
 LIQUID_SPGRAM_DEFINE_API(LIQUID_SPGRAM_MANGLE_CFLOAT,
                          float,
