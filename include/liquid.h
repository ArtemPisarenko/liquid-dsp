--- conflicted
+++ resolved
@@ -3863,33 +3863,20 @@
 
 // create GMSK frame generator
 gmskframegen gmskframegen_create();
-<<<<<<< HEAD
-void gmskframegen_destroy(gmskframegen _fg);
-void gmskframegen_print(gmskframegen _fg);
+void gmskframegen_destroy       (gmskframegen _fg);
+int  gmskframegen_is_assembled  (gmskframegen _fg);
+void gmskframegen_print         (gmskframegen _fg);
 void gmskframegen_set_header_len(gmskframegen _fg, unsigned int _len);
-void gmskframegen_reset(gmskframegen _fg);
-void gmskframegen_assemble(gmskframegen    _fg,
-                           unsigned char * _header,
-                           unsigned char * _payload,
-                           unsigned int    _payload_len,
-                           crc_scheme      _check,
-                           fec_scheme      _fec0,
-                           fec_scheme      _fec1);
-=======
-void gmskframegen_destroy       (gmskframegen _q);
-int  gmskframegen_is_assembled  (gmskframegen _q);
-void gmskframegen_print         (gmskframegen _q);
-void gmskframegen_reset         (gmskframegen _q);
-void gmskframegen_assemble      (gmskframegen          _q,
+void gmskframegen_reset         (gmskframegen _fg);
+void gmskframegen_assemble      (gmskframegen          _fg,
                                  const unsigned char * _header,
                                  const unsigned char * _payload,
                                  unsigned int          _payload_len,
                                  crc_scheme            _check,
                                  fec_scheme            _fec0,
                                  fec_scheme            _fec1);
->>>>>>> 82e83276
-unsigned int gmskframegen_getframelen(gmskframegen _q);
-int gmskframegen_write_samples(gmskframegen _q,
+unsigned int gmskframegen_getframelen(gmskframegen _fg);
+int gmskframegen_write_samples(gmskframegen _fg,
                                liquid_float_complex * _y);
 
 
