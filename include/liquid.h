--- conflicted
+++ resolved
@@ -1847,23 +1847,19 @@
 // Interpolators
 //
 
-<<<<<<< HEAD
-// fixed-point
-#define INTERP_MANGLE_RRRQ16(name) LIQUID_CONCAT(interp_rrrq16,name)
-#define INTERP_MANGLE_CRCQ16(name) LIQUID_CONCAT(interp_crcq16,name)
-#define INTERP_MANGLE_CCCQ16(name) LIQUID_CONCAT(interp_cccq16,name)
-
-#define LIQUID_INTERP_DEFINE_API(INTERP,TO,TC,TI)               \
-typedef struct INTERP(_s) * INTERP();                           \
-=======
 // firinterp : finite impulse response interpolator
 #define FIRINTERP_MANGLE_RRRF(name)  LIQUID_CONCAT(firinterp_rrrf,name)
 #define FIRINTERP_MANGLE_CRCF(name)  LIQUID_CONCAT(firinterp_crcf,name)
 #define FIRINTERP_MANGLE_CCCF(name)  LIQUID_CONCAT(firinterp_cccf,name)
 
+// fixed-point
+#define FIRINTERP_MANGLE_RRRQ16(name) LIQUID_CONCAT(firinterp_rrrq16,name)
+#define FIRINTERP_MANGLE_CRCQ16(name) LIQUID_CONCAT(firinterp_crcq16,name)
+#define FIRINTERP_MANGLE_CCCQ16(name) LIQUID_CONCAT(firinterp_cccq16,name)
+
 #define LIQUID_FIRINTERP_DEFINE_API(FIRINTERP,TO,TC,TI)         \
 typedef struct FIRINTERP(_s) * FIRINTERP();                     \
->>>>>>> b9ab5e53
+                                                                \
 /* create interpolator from external coefficients       */      \
 /*  _M      : interpolation factor                      */      \
 /*  _h      : filter coefficients [size: _h_len x 1]    */      \
@@ -1909,6 +1905,11 @@
                             liquid_float_complex,
                             liquid_float_complex)
 
+// fixed-point
+LIQUID_FIRINTERP_DEFINE_API(FIRINTERP_MANGLE_RRRQ16,  q16_t,  q16_t,  q16_t)
+LIQUID_FIRINTERP_DEFINE_API(FIRINTERP_MANGLE_CRCQ16, cq16_t,  q16_t, cq16_t)
+LIQUID_FIRINTERP_DEFINE_API(FIRINTERP_MANGLE_CCCQ16, cq16_t, cq16_t, cq16_t)
+
 // iirinterp : infinite impulse response interpolator
 #define IIRINTERP_MANGLE_RRRF(name)  LIQUID_CONCAT(iirinterp_rrrf,name)
 #define IIRINTERP_MANGLE_CRCF(name)  LIQUID_CONCAT(iirinterp_crcf,name)
@@ -1968,11 +1969,6 @@
                             liquid_float_complex,
                             liquid_float_complex,
                             liquid_float_complex)
-
-// fixed-point
-LIQUID_INTERP_DEFINE_API(INTERP_MANGLE_RRRQ16,  q16_t,  q16_t,  q16_t)
-LIQUID_INTERP_DEFINE_API(INTERP_MANGLE_CRCQ16, cq16_t,  q16_t, cq16_t)
-LIQUID_INTERP_DEFINE_API(INTERP_MANGLE_CCCQ16, cq16_t, cq16_t, cq16_t)
 
 // 
 // Decimator
