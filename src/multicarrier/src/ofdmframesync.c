--- conflicted
+++ resolved
@@ -368,15 +368,10 @@
         windowcf_push(_q->input_buffer,x);
 
 #if DEBUG_OFDMFRAMESYNC
-<<<<<<< HEAD
-        windowcf_push(_q->debug_x, x);
-        windowf_push(_q->debug_rssi, crealf(x)*crealf(x) + cimagf(x)*cimagf(x));
-=======
         if (_q->debug_enabled) {
             windowcf_push(_q->debug_x, x);
             windowf_push(_q->debug_rssi, crealf(x)*crealf(x) + cimagf(x)*cimagf(x));
         }
->>>>>>> ed072d26
 #endif
 
         switch (_q->state) {
@@ -1110,11 +1105,7 @@
 {
     // create debugging objects if necessary
 #if DEBUG_OFDMFRAMESYNC
-<<<<<<< HEAD
     if (_q->debug_objects_created)
-=======
-    if (_q->debug_enabled)
->>>>>>> ed072d26
         return;
 
     _q->debug_x         = windowcf_create(DEBUG_OFDMFRAMESYNC_BUFFER_LEN);
