--- conflicted
+++ resolved
@@ -125,23 +125,17 @@
     for (i=0; i<n; i++)
         hf[i] *= gain;
 
-<<<<<<< HEAD
     // copy to type-specific array
     for (i=0; i<n; i++) {
-#if defined LIQUID_FIXED && TC_COMPLEX==0
-        h[i] = Q(_float_to_fixed)(hf[i]);
-#elif defined LIQUID_FIXED && TC_COMPLEX==1
+#if defined LIQUID_FIXED && TC_COMPLEX==1
         h[i].real = Q(_float_to_fixed)(hf[i]);
         h[i].imag = 0;
+#elif defined LIQUID_FIXED && TC_COMPLEX==0
+        h[i] = Q(_float_to_fixed)(hf[i]);
 #else
         h[i] = hf[i];
 #endif
     }
-=======
-    // copy to type-specific array, applying gain
-    for (i=0; i<n; i++)
-        h[i] = hf[i]*gain;
->>>>>>> b370c7b7
     q->f = FIRPFB(_create)(q->npfb,h,n-1);
 
     // reset object and return
@@ -179,8 +173,16 @@
     _q->b     = 0;              // base filterbank index
     _q->mu    = 0.0f;           // fractional filterbank interpolation value
 
-    _q->y0    = 0;              // filterbank output at index b
-    _q->y1    = 0;              // filterbank output at index b+1
+    // reset filterbank outputs at indices b and b+1
+#if defined LIQUID_FIXED && TO_COMPLEX==1
+    _q->y0.real = 0;
+    _q->y0.imag = 0;
+    _q->y1.real = 0;
+    _q->y1.imag = 0;
+#else
+    _q->y0 = 0;
+    _q->y1 = 0;
+#endif
 }
 
 // set resampling rate
@@ -225,7 +227,11 @@
             FIRPFB(_execute)(_q->f, 0, &_q->y1);
 
             // interpolate
+#if defined LIQUID_FIXED
+            _y[n++] = _q->y0;   // FIXME: compute acutal interpolation
+#else
             _y[n++] = (1.0f - _q->mu)*_q->y0 + _q->mu*_q->y1;
+#endif
         
             // update timing state
             RESAMP(_update_timing_state)(_q);
@@ -252,7 +258,11 @@
                 FIRPFB(_execute)(_q->f, _q->b+1, &_q->y1);
 
                 // perform linear interpolation between filterbank outputs
+#if defined LIQUID_FIXED
+                _y[n++] = _q->y0;   // FIXME: compute acutal interpolation
+#else
                 _y[n++] = (1.0f - _q->mu)*_q->y0 + _q->mu*_q->y1;
+#endif
 
                 // update timing state
                 RESAMP(_update_timing_state)(_q);
