--- conflicted
+++ resolved
@@ -225,11 +225,7 @@
 void NCO(_pll_reset)(NCO() _q)
 {
     // clear phase-locked loop filter
-<<<<<<< HEAD
-    IIRFILTSOS_RRR(_clear)(_q->pll_filter);
-=======
-    iirfiltsos_rrrf_reset(_q->pll_filter);
->>>>>>> ee5bb7c1
+    IIRFILTSOS_RRR(_reset)(_q->pll_filter);
 }
 
 // set pll bandwidth
