--- conflicted
+++ resolved
@@ -131,7 +131,6 @@
             twiddle_index = (twiddle_index + stride) % _q->nfft;
 
             for (k=j; k<_q->nfft; k+=n2) {
-<<<<<<< HEAD
 #if LIQUID_FPM
                 yp      = CQ(_mul)(y[k+n1], t);
 
@@ -140,9 +139,7 @@
                 y[k].real += yp.real;
                 y[k].imag += yp.imag;
 #else
-=======
                 // NOTE: most computation is with the multiplication in next line
->>>>>>> 640203ac
                 yp      =  y[k+n1]*t;
                 y[k+n1] =  y[k] - yp;
                 y[k]    += yp;
