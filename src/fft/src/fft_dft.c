/*
 * Copyright (c) 2007, 2008, 2009, 2010, 2011, 2013 Joseph Gaeddert
 *
 * This file is part of liquid.
 *
 * liquid is free software: you can redistribute it and/or modify
 * it under the terms of the GNU General Public License as published by
 * the Free Software Foundation, either version 3 of the License, or
 * (at your option) any later version.
 *
 * liquid is distributed in the hope that it will be useful,
 * but WITHOUT ANY WARRANTY; without even the implied warranty of
 * MERCHANTABILITY or FITNESS FOR A PARTICULAR PURPOSE.  See the
 * GNU General Public License for more details.
 *
 * You should have received a copy of the GNU General Public License
 * along with liquid.  If not, see <http://www.gnu.org/licenses/>.
 */

//
// fft_dft.c : definitions for regular, slow DFTs
//

#include <stdio.h>
#include <stdlib.h>
#include <math.h>
#include "liquid.internal.h"

// create FFT plan for regular DFT
//  _nfft   :   FFT size
//  _x      :   input array [size: _nfft x 1]
//  _y      :   output array [size: _nfft x 1]
//  _dir    :   fft direction: {LIQUID_FFT_FORWARD, LIQUID_FFT_BACKWARD}
//  _method :   fft method
FFT(plan) FFT(_create_plan_dft)(unsigned int _nfft,
                                TC *         _x,
                                TC *         _y,
                                int          _dir,
                                int          _flags)
{
    // allocate plan and initialize all internal arrays to NULL
    FFT(plan) q = (FFT(plan)) malloc(sizeof(struct FFT(plan_s)));

    q->nfft      = _nfft;
    q->x         = _x;
    q->y         = _y;
    q->flags     = _flags;
    q->type      = (_dir == LIQUID_FFT_FORWARD) ? LIQUID_FFT_FORWARD : LIQUID_FFT_BACKWARD;
    q->direction = (_dir == LIQUID_FFT_FORWARD) ? LIQUID_FFT_FORWARD : LIQUID_FFT_BACKWARD;
    q->method    = LIQUID_FFT_METHOD_DFT;
        
    q->data.dft.twiddle = NULL;
    q->data.dft.dotprod = NULL;

    // check size, use specific codelet for small DFTs
    if      (q->nfft == 2) q->execute = FFT(_execute_dft_2);
    else if (q->nfft == 3) q->execute = FFT(_execute_dft_3);
#if !LIQUID_FPM
    else if (q->nfft == 4) q->execute = FFT(_execute_dft_4);
    else if (q->nfft == 5) q->execute = FFT(_execute_dft_5);
    else if (q->nfft == 6) q->execute = FFT(_execute_dft_6);
    else if (q->nfft == 7) q->execute = FFT(_execute_dft_7);
    else if (q->nfft == 8) q->execute = FFT(_execute_dft_8);
    else if (q->nfft == 16) q->execute = FFT(_execute_dft_16);
#endif
    else {
        q->execute = FFT(_execute_dft);

        // initialize twiddle factors
        unsigned int i;
        unsigned int k;
        q->data.dft.twiddle = (TC *) malloc(q->nfft * sizeof(TC));
        T d = (q->direction == FFT_FORWARD) ? -1.0 : 1.0;
        for (i=0; i<q->nfft; i++) {
            float complex t = cexpf(_Complex_I*d*2*M_PI*(T)i / (T)(q->nfft));
#if LIQUID_FPM
            q->data.dft.twiddle[i] = CQ(_float_to_fixed)(t);
#else
            q->data.dft.twiddle[i] = t;
#endif
        }

        // create dotprod objects
        q->data.dft.dotprod = (DOTPROD()*) malloc(q->nfft * sizeof(DOTPROD()));
        
        // create dotprod objects
        // twiddles: exp(-j*2*pi*W/n), W=
        //  0   0   0   0   0...
        //  0   1   2   3   4...
        //  0   2   4   6   8...
        //  0   3   6   9   12...
        //  ...
        // Note that first row/column is zero, no multiplication necessary.
        // Create dotprod for first row anyway because it's still faster...
<<<<<<< HEAD
        TC * dpvect = (TC *) malloc(q->nfft * sizeof(TC));
=======
        unsigned int i;
        unsigned int k;
        T d = (q->direction == LIQUID_FFT_FORWARD) ? -1.0 : 1.0;
>>>>>>> d2defbd5
        for (i=0; i<q->nfft; i++) {
            // initialize twiddle factors
            // NOTE: no need to compute first twiddle because exp(-j*2*pi*0) = 1
            for (k=1; k<q->nfft; k++)
                dpvect[k-1] = q->data.dft.twiddle[(i*k)%(q->nfft)];

            // create dotprod object
            q->data.dft.dotprod[i] = DOTPROD(_create)(dpvect, q->nfft-1);
        }
        free(dpvect);
    }

    return q;
}

// destroy FFT plan
void FFT(_destroy_plan_dft)(FFT(plan) _q)
{
    // free twiddle factors
    if (_q->data.dft.twiddle != NULL)
        free(_q->data.dft.twiddle);

    // free dotprod objects
    if (_q->data.dft.dotprod != NULL) {
        unsigned int i;
        for (i=0; i<_q->nfft; i++)
            DOTPROD(_destroy)(_q->data.dft.dotprod[i]);

        // free dotprod array
        free(_q->data.dft.dotprod);
    }

    // free main object memory
    free(_q);
}

#if 0
// fixed-point DFT (slow but functionally correct)
void FFT(_execute_dft)(FFT(plan) _q)
{
    unsigned int i;
    unsigned int k;
    unsigned int nfft = _q->nfft;

    // DC value is sum of input
    Q(_at) ti = _q->x[0].real;
    Q(_at) tq = _q->x[0].imag;
    for (i=1; i<nfft; i++) {
        ti += _q->x[i].real;
        tq += _q->x[i].imag;
    }
    if (_q->direction == FFT_FORWARD) {
        _q->y[0].real = ti;
        _q->y[0].imag = tq;
    } else {
        _q->y[0].real = ti / (int)nfft;
        _q->y[0].imag = tq / (int)nfft;
    }
    
    // compute remaining DFT values
    for (i=1; i<nfft; i++) {
        ti = _q->x[0].real;
        tq = _q->x[0].imag;
        for (k=1; k<nfft; k++) {
            TC t0 = CQ(_mul)(_q->x[k],  _q->data.dft.twiddle[(i*k)%_q->nfft]);

            ti += t0.real;
            tq += t0.imag;
        }
        if (_q->direction == FFT_FORWARD) {
            _q->y[i].real = ti;
            _q->y[i].imag = tq;
        } else {
            _q->y[i].real = ti / (int)nfft;
            _q->y[i].imag = tq / (int)nfft;
        }
    }
}
#endif

// floating-point DFT (slow but functionally correct)
void FFT(_execute_dft)(FFT(plan) _q)
{
    unsigned int i;
    unsigned int nfft = _q->nfft;

#if 0
    // DC value is sum of input
    _q->y[0] = _q->x[0];
    for (i=1; i<nfft; i++) {
        _q->y[0] += _q->x[i];
    }
    
    // compute remaining DFT values
    unsigned int k;
    for (i=1; i<nfft; i++) {
        _q->y[i] = _q->x[0];
        for (k=1; k<nfft; k++) {
            _q->y[i] += _q->x[k] * _q->data.dft.twiddle[(i*k)%_q->nfft];
        }
    }
#else
    // use vector dot products
    // NOTE: no need to compute first multiplication because exp(-j*2*pi*0) = 1
    for (i=0; i<nfft; i++) {
        DOTPROD(_execute)(_q->data.dft.dotprod[i], &_q->x[1], &_q->y[i]);
#if LIQUID_FPM
        _q->y[i].real += _q->x[0].real;
        _q->y[i].imag += _q->x[0].imag;

        if (_q->direction != FFT_FORWARD) {
            _q->y[i].real /= (int)nfft;
            _q->y[i].imag /= (int)nfft;
        }
#else
        _q->y[i] += _q->x[0];
#endif
    }
#endif
}


// 
// codelets for small DFTs
//

// 
void FFT(_execute_dft_2)(FFT(plan) _q)
{
#if LIQUID_FPM
    _q->y[0].real = _q->x[0].real + _q->x[1].real;
    _q->y[0].imag = _q->x[0].imag + _q->x[1].imag;

    _q->y[1].real = _q->x[0].real - _q->x[1].real;
    _q->y[1].imag = _q->x[0].imag - _q->x[1].imag;
    
    if (_q->direction == FFT_REVERSE) {
        _q->y[0].real >>= 1;
        _q->y[0].imag >>= 1;
        _q->y[1].real >>= 1;
        _q->y[1].imag >>= 1;
    }
#else
    _q->y[0] = _q->x[0] + _q->x[1];
    _q->y[1] = _q->x[0] - _q->x[1];
#endif
}

//
void FFT(_execute_dft_3)(FFT(plan) _q)
{
#if LIQUID_FPM
    // NOTE: not as fast as other method, but perhaps useful for
    // fixed-point algorithm
    //  x = a + jb
    //  y = c + jd
    // We want to compute both x*y and x*conj(y) with as few
    // multiplications as possible. If we define
    //  k1 = a*(c+d);
    //  k2 = d*(a+b);
    //  k3 = c*(b-a);
    //  k4 = b*(c+d);
    // then
    //  x*y       = (k1-k2) + j(k1+k3)
    //  x*conj(y) = (k4-k3) + j(k4-k2)
    //
    // NOTE: fixed-point values:
    //    1.36602545 > 0x02bb
    //    0.86602539 > 0x01bb
    T a,  b; // c=real(g)=-0.5, d=imag(g)=-sqrt(3)/2
    T k1, k2, k3, k4;

    // compute both _q->x[1]*g and _q->x[1]*conj(g) with only 4 real multiplications
    a = _q->x[1].real;
    b = _q->x[1].imag;
    //k1 = a*(-0.5f + -0.866025403784439f);
    //k1 = -1.36602540378444f*a;
    k1 = Q(_mul)( a, Q(_float_to_fixed)(-1.36602540378444f) );
    //k2 = -0.866025403784439f*(    a + b);
    k2 = Q(_mul)( a+b, Q(_float_to_fixed)(-0.866025403784439f) );
    //k3 = -0.5f*(    b - a);
    k3 = -((b - a)>>1);
    //k4 =                   b*(-0.5f + -0.866025403784439f);
    //k4 = -1.36602540378444f*b;
    k4 = Q(_mul)( b, Q(_float_to_fixed)(-1.36602540378444f) );

    TC ta1 = { (k1-k2), (k1+k3) };   // 
    TC tb1 = { (k4-k3), (k4-k2) };   // 
    
    // compute both _q->x[2]*g and _q->x[2]*conj(g) with only 4 real multiplications
    a = _q->x[2].real;
    b = _q->x[2].imag;
#if 0
    //k1 = a*(-0.5f + -0.866025403784439f);
    k1 = -1.36602540378444f*a;
    k2 = -0.866025403784439f*(    a + b);
    k3 =               -0.5f*(    b - a);
    //k4 =                   b*(-0.5f + -0.866025403784439f);
    k4 = -1.36602540378444f*b;

    TC ta2 = (k1-k2) + _Complex_I*(k1+k3);   // 
    TC tb2 = (k4-k3) + _Complex_I*(k4-k2);   // 
#else
    //k1 = a*(-0.5f + -0.866025403784439f);
    //k1 = -1.36602540378444f*a;
    k1 = Q(_mul)( a, Q(_float_to_fixed)(-1.36602540378444f) );
    //k2 = -0.866025403784439f*(    a + b);
    k2 = Q(_mul)( a+b, Q(_float_to_fixed)(-0.866025403784439f) );
    //k3 = -0.5f*(    b - a);
    k3 = -((b - a)>>1);
    //k4 =                   b*(-0.5f + -0.866025403784439f);
    //k4 = -1.36602540378444f*b;
    k4 = Q(_mul)( b, Q(_float_to_fixed)(-1.36602540378444f) );

    TC ta2 = { (k1-k2), (k1+k3) };   // 
    TC tb2 = { (k4-k3), (k4-k2) };   // 
#endif
    
    // set return values
<<<<<<< HEAD
    _q->y[0].real = _q->x[0].real + _q->x[1].real + _q->x[2].real;
    _q->y[0].imag = _q->x[0].imag + _q->x[1].imag + _q->x[2].imag;
    if (_q->direction == FFT_FORWARD) {
        _q->y[1].real = _q->x[0].real + ta1.real + tb2.real;
        _q->y[1].imag = _q->x[0].imag + ta1.imag + tb2.imag;

        _q->y[2].real = _q->x[0].real + tb1.real + ta2.real;
        _q->y[2].imag = _q->x[0].imag + tb1.imag + ta2.imag;
=======
    _q->y[0] = _q->x[0] + _q->x[1] + _q->x[2];
    if (_q->direction == LIQUID_FFT_FORWARD) {
        _q->y[1] = _q->x[0] + ta1 + tb2;
        _q->y[2] = _q->x[0] + tb1 + ta2;
>>>>>>> d2defbd5
    } else {
        _q->y[1].real = _q->x[0].real + tb1.real + ta2.real;
        _q->y[1].imag = _q->x[0].imag + tb1.imag + ta2.imag;

        _q->y[2].real = _q->x[0].real + ta1.real + tb2.real;
        _q->y[2].imag = _q->x[0].imag + ta1.imag + tb2.imag;

        _q->y[0].real /= 3;
        _q->y[0].imag /= 3;

        _q->y[1].real /= 3;
        _q->y[1].imag /= 3;

        _q->y[2].real /= 3;
        _q->y[2].imag /= 3;
    }
#else
    TC g  = -0.5f - _Complex_I*0.866025403784439; // sqrt(3)/2

    _q->y[0] = _q->x[0] + _q->x[1]          + _q->x[2];
    TC ta    = _q->x[0] + _q->x[1]*g        + _q->x[2]*conjf(g);
    TC tb    = _q->x[0] + _q->x[1]*conjf(g) + _q->x[2]*g;

    // set return values
    if (_q->direction == LIQUID_FFT_FORWARD) {
        _q->y[1] = ta;
        _q->y[2] = tb;
    } else {
        _q->y[1] = tb;
        _q->y[2] = ta;
    }
#endif
}

#if !LIQUID_FPM
//
void FFT(_execute_dft_4)(FFT(plan) _q)
{
    TC yp;
    TC * x = _q->x;
    TC * y = _q->y;

    // index reversal
    y[0] = x[0];
    y[1] = x[2];
    y[2] = x[1];
    y[3] = x[3];

    // k0 = 0, k1=1
    yp = y[1];
    y[1] = y[0] - yp;
    y[0] = y[0] + yp;

    // k0 = 2, k1=3
    yp = y[3];
    y[3] = y[2] - yp;
    y[2] = y[2] + yp;

    // k0 = 0, k1=2
    yp = y[2];
    y[2] = y[0] - yp;
    y[0] = y[0] + yp;

    // k0 = 1, k1=3
    yp = cimagf(y[3]) - _Complex_I*crealf(y[3]);
    if (_q->direction == LIQUID_FFT_BACKWARD)
        yp = -yp;
    y[3] = y[1] - yp;
    y[1] = y[1] + yp;
}

//
void FFT(_execute_dft_5)(FFT(plan) _q)
{
    TC * x = _q->x;
    TC * y = _q->y;

    // DC value is sum of inputs
    y[0] = x[0] + x[1] + x[2] + x[3] + x[4];

    // exp(-j*2*pi*1/5)
    TC g0 =  0.309016994374947 - 0.951056516295154*_Complex_I;

    // exp(-j*2*pi*2/5)
    TC g1 = -0.809016994374947 - 0.587785252292473*_Complex_I;

    if (_q->direction == LIQUID_FFT_BACKWARD) {
        g0 = conjf(g0);
        g1 = conjf(g1);
    }
    TC g0_conj = conjf(g0);
    TC g1_conj = conjf(g1);

    y[1] = x[0] + x[1]*g0      + x[2]*g1      + x[3]*g1_conj + x[4]*g0_conj;
    y[2] = x[0] + x[1]*g1      + x[2]*g0_conj + x[3]*g0      + x[4]*g1_conj;
    y[3] = x[0] + x[1]*g1_conj + x[2]*g0      + x[3]*g0_conj + x[4]*g1;
    y[4] = x[0] + x[1]*g0_conj + x[2]*g1_conj + x[3]*g1      + x[4]*g0;
}

//
void FFT(_execute_dft_6)(FFT(plan) _q)
{
    TC * x = _q->x;
    TC * y = _q->y;

    // DC value is sum of inputs
    y[0] = x[0] + x[1] + x[2] + x[3] + x[4] + x[5];

    // exp(-j*2*pi*1/6) = 1/2 - j*sqrt(3)/2
    TC g = 0.5 - 0.866025403784439*_Complex_I;

    TC g1, g2, g4, g5;

    if (_q->direction == LIQUID_FFT_FORWARD) {
        g1 =        g;  // exp(-j*2*pi*1/6)
        g2 = -conjf(g); // exp(-j*2*pi*2/6)
        g4 =       -g;  // exp(-j*2*pi*4/6)
        g5 =  conjf(g); // exp(-j*2*pi*5/6)
    } else {
        g1 =  conjf(g); // exp( j*2*pi*1/6)
        g2 =       -g;  // exp( j*2*pi*2/6)
        g4 = -conjf(g); // exp( j*2*pi*4/6)
        g5 =        g;  // exp( j*2*pi*5/6)
    }

    y[1] = x[0] + x[1]*g1 + x[2]*g2 - x[3] + x[4]*g4 + x[5]*g5;
    y[2] = x[0] + x[1]*g2 + x[2]*g4 + x[3] + x[4]*g2 + x[5]*g4;
    y[3] = x[0] - x[1]    + x[2]    - x[3] + x[4]    - x[5];
    y[4] = x[0] + x[1]*g4 + x[2]*g2 + x[3] + x[4]*g4 + x[5]*g2;
    y[5] = x[0] + x[1]*g5 + x[2]*g4 - x[3] + x[4]*g2 + x[5]*g1;
}

//
void FFT(_execute_dft_7)(FFT(plan) _q)
{
    TC * x = _q->x;
    TC * y = _q->y;

    // DC value is sum of inputs
    y[0] = x[0] + x[1] + x[2] + x[3] + x[4] + x[5] + x[6];

    // initialize twiddle factors
    TC g1 =  0.623489801858734 - 0.781831482468030 * _Complex_I; // exp(-j*2*pi*1/7)
    TC g2 = -0.222520933956314 - 0.974927912181824 * _Complex_I; // exp(-j*2*pi*2/7)
    TC g3 = -0.900968867902419 - 0.433883739117558 * _Complex_I; // exp(-j*2*pi*3/7)

    if (_q->direction == LIQUID_FFT_FORWARD) {
    } else {
        g1 = conjf(g1); // exp(+j*2*pi*1/7)
        g2 = conjf(g2); // exp(+j*2*pi*2/7)
        g3 = conjf(g3); // exp(+j*2*pi*3/7)
    }

    TC g4 = conjf(g3);
    TC g5 = conjf(g2);
    TC g6 = conjf(g1);

    y[1] = x[0] + x[1]*g1 + x[2]*g2 + x[3]*g3 + x[4]*g4 + x[5]*g5 + x[6]*g6;
    y[2] = x[0] + x[1]*g2 + x[2]*g4 + x[3]*g6 + x[4]*g1 + x[5]*g3 + x[6]*g5;
    y[3] = x[0] + x[1]*g3 + x[2]*g6 + x[3]*g2 + x[4]*g5 + x[5]*g1 + x[6]*g4;
    y[4] = x[0] + x[1]*g4 + x[2]*g1 + x[3]*g5 + x[4]*g2 + x[5]*g6 + x[6]*g3;
    y[5] = x[0] + x[1]*g5 + x[2]*g3 + x[3]*g1 + x[4]*g6 + x[5]*g4 + x[6]*g2;
    y[6] = x[0] + x[1]*g6 + x[2]*g5 + x[3]*g4 + x[4]*g3 + x[5]*g2 + x[6]*g1;
}

//
void FFT(_execute_dft_8)(FFT(plan) _q)
{
    TC yp;
    TC * x = _q->x;
    TC * y = _q->y;

    // fft or ifft?
    int fft = _q->direction == LIQUID_FFT_FORWARD ? 1 : 0;

    // index reversal
    y[0] = x[0];
    y[1] = x[4];
    y[2] = x[2];
    y[3] = x[6];
    y[4] = x[1];
    y[5] = x[5];
    y[6] = x[3];
    y[7] = x[7];

    // i=0
    yp = y[1];  y[1] = y[0]-yp;     y[0] += yp;
    yp = y[3];  y[3] = y[2]-yp;     y[2] += yp;
    yp = y[5];  y[5] = y[4]-yp;     y[4] += yp;
    yp = y[7];  y[7] = y[6]-yp;     y[6] += yp;


    // i=1
    yp = y[2];  y[2] = y[0]-yp;     y[0] += yp;
    yp = y[6];  y[6] = y[4]-yp;     y[4] += yp;

    if (fft) yp =  cimagf(y[3]) - crealf(y[3])*_Complex_I;
    else     yp = -cimagf(y[3]) + crealf(y[3])*_Complex_I;
    y[3] = y[1]-yp;
    y[1] += yp;

    if (fft) yp =  cimagf(y[7]) - crealf(y[7])*_Complex_I;
    else     yp = -cimagf(y[7]) + crealf(y[7])*_Complex_I;
    y[7] = y[5]-yp;
    y[5] += yp;


    // i=2
    yp = y[4];  y[4] = y[0]-yp;     y[0] += yp;

    if (fft) yp = y[5]*(M_SQRT1_2 - M_SQRT1_2*_Complex_I);
    else     yp = y[5]*(M_SQRT1_2 + M_SQRT1_2*_Complex_I);
    y[5] = y[1]-yp;
    y[1] += yp;

    if (fft) yp =  cimagf(y[6]) - crealf(y[6])*_Complex_I;
    else     yp = -cimagf(y[6]) + crealf(y[6])*_Complex_I;
    y[6] = y[2]-yp;
    y[2] += yp;

    if (fft) yp = y[7]*(-M_SQRT1_2 - M_SQRT1_2*_Complex_I);
    else     yp = y[7]*(-M_SQRT1_2 + M_SQRT1_2*_Complex_I);
    y[7] = y[3]-yp;
    y[3] += yp;
}

//
void FFT(_execute_dft_16)(FFT(plan) _q)
{
    TC yp;
    TC * x = _q->x;
    TC * y = _q->y;

    // fft or ifft?
    int fft = _q->direction == LIQUID_FFT_FORWARD ? 1 : 0;

    // index reversal
    y[ 0] = x[ 0];
    y[ 1] = x[ 8];
    y[ 2] = x[ 4];
    y[ 3] = x[12];
    y[ 4] = x[ 2];
    y[ 5] = x[10];
    y[ 6] = x[ 6];
    y[ 7] = x[14];
    y[ 8] = x[ 1];
    y[ 9] = x[ 9];
    y[10] = x[ 5];
    y[11] = x[13];
    y[12] = x[ 3];
    y[13] = x[11];
    y[14] = x[ 7];
    y[15] = x[15];

    // i=0
    yp =  y[ 1];    y[ 1]  = y[ 0] - yp;    y[ 0] += yp;
    yp =  y[ 3];    y[ 3]  = y[ 2] - yp;    y[ 2] += yp;
    yp =  y[ 5];    y[ 5]  = y[ 4] - yp;    y[ 4] += yp;
    yp =  y[ 7];    y[ 7]  = y[ 6] - yp;    y[ 6] += yp;
    yp =  y[ 9];    y[ 9]  = y[ 8] - yp;    y[ 8] += yp;
    yp =  y[11];    y[11]  = y[10] - yp;    y[10] += yp;
    yp =  y[13];    y[13]  = y[12] - yp;    y[12] += yp;
    yp =  y[15];    y[15]  = y[14] - yp;    y[14] += yp;

    // i=1
    yp =  y[ 2];    y[ 2]  = y[ 0] - yp;    y[ 0] += yp;
    yp =  y[ 6];    y[ 6]  = y[ 4] - yp;    y[ 4] += yp;
    yp =  y[10];    y[10]  = y[ 8] - yp;    y[ 8] += yp;
    yp =  y[14];    y[14]  = y[12] - yp;    y[12] += yp;
    if (fft) {
        yp = -y[ 3]*_Complex_I;    y[ 3]  = y[ 1] - yp;    y[ 1] += yp;
        yp = -y[ 7]*_Complex_I;    y[ 7]  = y[ 5] - yp;    y[ 5] += yp;
        yp = -y[11]*_Complex_I;    y[11]  = y[ 9] - yp;    y[ 9] += yp;
        yp = -y[15]*_Complex_I;    y[15]  = y[13] - yp;    y[13] += yp;
    } else {
        yp  =  y[ 3]*_Complex_I;    y[ 3]  = y[ 1] - yp;   y[ 1] += yp;
        yp  =  y[ 7]*_Complex_I;    y[ 7]  = y[ 5] - yp;   y[ 5] += yp;
        yp  =  y[11]*_Complex_I;    y[11]  = y[ 9] - yp;   y[ 9] += yp;
        yp  =  y[15]*_Complex_I;    y[15]  = y[13] - yp;   y[13] += yp;
    }

    // i=2
    yp =  y[ 4];    y[ 4]  = y[ 0] - yp;    y[ 0] += yp;
    yp =  y[12];    y[12]  = y[ 8] - yp;    y[ 8] += yp;
    if (fft) {
        yp =  y[ 5]*(  0.70710677 + _Complex_I* -0.70710677);  y[ 5]  = y[ 1] - yp;  y[ 1] += yp;
        yp =  y[13]*(  0.70710677 + _Complex_I* -0.70710677);  y[13]  = y[ 9] - yp;  y[ 9] += yp;
        yp = -y[ 6]*_Complex_I;                                y[ 6]  = y[ 2] - yp;  y[ 2] += yp;
        yp = -y[14]*_Complex_I;                                y[14]  = y[10] - yp;  y[10] += yp;
        yp =  y[ 7]*( -0.70710677 + _Complex_I* -0.70710677);  y[ 7]  = y[ 3] - yp;  y[ 3] += yp;
        yp =  y[15]*( -0.70710677 + _Complex_I* -0.70710677);  y[15]  = y[11] - yp;  y[11] += yp;
    } else {
        yp =  y[ 5]*(  0.70710677 - _Complex_I* -0.70710677);  y[ 5]  = y[ 1] - yp;  y[ 1] += yp;
        yp =  y[13]*(  0.70710677 - _Complex_I* -0.70710677);  y[13]  = y[ 9] - yp;  y[ 9] += yp;
        yp  =  y[ 6]*_Complex_I;                               y[ 6]  = y[ 2] - yp;  y[ 2] += yp;
        yp  =  y[14]*_Complex_I;                               y[14]  = y[10] - yp;  y[10] += yp;
        yp =  y[ 7]*( -0.70710677 - _Complex_I* -0.70710677);  y[ 7]  = y[ 3] - yp;  y[ 3] += yp;
        yp =  y[15]*( -0.70710677 - _Complex_I* -0.70710677);  y[15]  = y[11] - yp;  y[11] += yp;
    }

    // i=3
    yp =  y[ 8];    y[ 8]  = y[ 0] - yp;    y[ 0] += yp;
    if (fft) {
        yp =  y[ 9]*(  0.92387950 + _Complex_I* -0.38268346);  y[ 9]  = y[ 1] - yp;  y[ 1] += yp;
        yp =  y[10]*(  0.70710677 + _Complex_I* -0.70710677);  y[10]  = y[ 2] - yp;  y[ 2] += yp;
        yp =  y[11]*(  0.38268343 + _Complex_I* -0.92387950);  y[11]  = y[ 3] - yp;  y[ 3] += yp;
        yp = -y[12]*_Complex_I;                                y[12]  = y[ 4] - yp;  y[ 4] += yp;
        yp =  y[13]*( -0.38268340 + _Complex_I* -0.92387956);  y[13]  = y[ 5] - yp;  y[ 5] += yp;
        yp =  y[14]*( -0.70710677 + _Complex_I* -0.70710677);  y[14]  = y[ 6] - yp;  y[ 6] += yp;
        yp =  y[15]*( -0.92387950 + _Complex_I* -0.38268349);  y[15]  = y[ 7] - yp;  y[ 7] += yp;
    } else {
        yp =  y[ 9]*(  0.92387950 - _Complex_I* -0.38268346);  y[ 9]  = y[ 1] - yp;  y[ 1] += yp;
        yp =  y[10]*(  0.70710677 - _Complex_I* -0.70710677);  y[10]  = y[ 2] - yp;  y[ 2] += yp;
        yp =  y[11]*(  0.38268343 - _Complex_I* -0.92387950);  y[11]  = y[ 3] - yp;  y[ 3] += yp;
        yp =  y[12]*_Complex_I;                                y[12]  = y[ 4] - yp;  y[ 4] += yp;
        yp =  y[13]*( -0.38268340 - _Complex_I* -0.92387956);  y[13]  = y[ 5] - yp;  y[ 5] += yp;
        yp =  y[14]*( -0.70710677 - _Complex_I* -0.70710677);  y[14]  = y[ 6] - yp;  y[ 6] += yp;
        yp =  y[15]*( -0.92387950 - _Complex_I* -0.38268349);  y[15]  = y[ 7] - yp;  y[ 7] += yp;
    }
}
#endif // !LIQUID_FPM
<|MERGE_RESOLUTION|>--- conflicted
+++ resolved
@@ -67,10 +67,10 @@
         q->execute = FFT(_execute_dft);
 
         // initialize twiddle factors
+        q->data.dft.twiddle = (TC *) malloc(q->nfft * sizeof(TC));
         unsigned int i;
         unsigned int k;
-        q->data.dft.twiddle = (TC *) malloc(q->nfft * sizeof(TC));
-        T d = (q->direction == FFT_FORWARD) ? -1.0 : 1.0;
+        T d = (q->direction == LIQUID_FFT_FORWARD) ? -1.0 : 1.0;
         for (i=0; i<q->nfft; i++) {
             float complex t = cexpf(_Complex_I*d*2*M_PI*(T)i / (T)(q->nfft));
 #if LIQUID_FPM
@@ -92,13 +92,7 @@
         //  ...
         // Note that first row/column is zero, no multiplication necessary.
         // Create dotprod for first row anyway because it's still faster...
-<<<<<<< HEAD
         TC * dpvect = (TC *) malloc(q->nfft * sizeof(TC));
-=======
-        unsigned int i;
-        unsigned int k;
-        T d = (q->direction == LIQUID_FFT_FORWARD) ? -1.0 : 1.0;
->>>>>>> d2defbd5
         for (i=0; i<q->nfft; i++) {
             // initialize twiddle factors
             // NOTE: no need to compute first twiddle because exp(-j*2*pi*0) = 1
@@ -150,7 +144,7 @@
         ti += _q->x[i].real;
         tq += _q->x[i].imag;
     }
-    if (_q->direction == FFT_FORWARD) {
+    if (_q->direction == LIQUID_FFT_FORWARD) {
         _q->y[0].real = ti;
         _q->y[0].imag = tq;
     } else {
@@ -168,7 +162,7 @@
             ti += t0.real;
             tq += t0.imag;
         }
-        if (_q->direction == FFT_FORWARD) {
+        if (_q->direction == LIQUID_FFT_FORWARD) {
             _q->y[i].real = ti;
             _q->y[i].imag = tq;
         } else {
@@ -209,7 +203,7 @@
         _q->y[i].real += _q->x[0].real;
         _q->y[i].imag += _q->x[0].imag;
 
-        if (_q->direction != FFT_FORWARD) {
+        if (_q->direction != LIQUID_FFT_FORWARD) {
             _q->y[i].real /= (int)nfft;
             _q->y[i].imag /= (int)nfft;
         }
@@ -235,7 +229,7 @@
     _q->y[1].real = _q->x[0].real - _q->x[1].real;
     _q->y[1].imag = _q->x[0].imag - _q->x[1].imag;
     
-    if (_q->direction == FFT_REVERSE) {
+    if (_q->direction == LIQUID_FFT_BACKWARD) {
         _q->y[0].real >>= 1;
         _q->y[0].imag >>= 1;
         _q->y[1].real >>= 1;
@@ -318,21 +312,14 @@
 #endif
     
     // set return values
-<<<<<<< HEAD
     _q->y[0].real = _q->x[0].real + _q->x[1].real + _q->x[2].real;
     _q->y[0].imag = _q->x[0].imag + _q->x[1].imag + _q->x[2].imag;
-    if (_q->direction == FFT_FORWARD) {
+    if (_q->direction == LIQUID_FFT_FORWARD) {
         _q->y[1].real = _q->x[0].real + ta1.real + tb2.real;
         _q->y[1].imag = _q->x[0].imag + ta1.imag + tb2.imag;
 
         _q->y[2].real = _q->x[0].real + tb1.real + ta2.real;
         _q->y[2].imag = _q->x[0].imag + tb1.imag + ta2.imag;
-=======
-    _q->y[0] = _q->x[0] + _q->x[1] + _q->x[2];
-    if (_q->direction == LIQUID_FFT_FORWARD) {
-        _q->y[1] = _q->x[0] + ta1 + tb2;
-        _q->y[2] = _q->x[0] + tb1 + ta2;
->>>>>>> d2defbd5
     } else {
         _q->y[1].real = _q->x[0].real + tb1.real + ta2.real;
         _q->y[1].imag = _q->x[0].imag + tb1.imag + ta2.imag;
