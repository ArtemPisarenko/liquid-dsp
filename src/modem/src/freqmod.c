--- conflicted
+++ resolved
@@ -29,16 +29,6 @@
 
 // freqmod
 struct FREQMOD(_s) {
-<<<<<<< HEAD
-    // modulation factor for FM
-    T kf;
-
-    // audio prefilter
-    IIRFILT_RRR() prefilter;
-
-    // frequency modulation phase integrator
-    IIRFILT_RRR() integrator;
-=======
     float kf;   // modulation factor for FM
     T     ref;  // phase reference: kf*2^16
 
@@ -46,7 +36,6 @@
     unsigned int sincos_table_len;      // table length: 10 bits
     uint16_t     sincos_table_phase;    // accumulated phase: 16 bits
     TC *         sincos_table;          // sin|cos look-up table: 2^10 entries
->>>>>>> 83324dc3
 };
 
 // create freqmod object
@@ -62,40 +51,27 @@
     // create main object memory
     FREQMOD() q = (FREQMOD()) malloc(sizeof(struct FREQMOD(_s)));
 
-<<<<<<< HEAD
-    // set basic internal properties
-    // modulation factor
-#if LIQUID_FPM
-    q->kf = Q(_float_to_fixed)(_kf);
-#else
-    q->kf = _kf;
-#endif
-
-    // create modulator objects
-#if defined LIQUID_FPM
-    T b[2] = {Q(_float_to_fixed)(0.5f),Q(_float_to_fixed)( 0.5f)};
-    T a[2] = {Q(_float_to_fixed)(1.0f),Q(_float_to_fixed)(-1.0f)};
-#else
-    float b[2] = {0.5f,  0.5f};
-    float a[2] = {1.0f, -1.0f};
-#endif
-    q->integrator = IIRFILT_RRR(_create)(b,2,a,2);
-
-    // create prefilter (block DC values)
-    q->prefilter = IIRFILT_RRR(_create_dc_blocker)(5e-4f);
-=======
     // set modulation factor
     q->kf  = _kf;
+#if LIQUID_FPM
+    // TODO: check this; need to scale by 2 pi for fixed?
     q->ref = q->kf * (1<<16);
+#else
+    q->ref = q->kf * (1<<16);
+#endif
 
     // initialize look-up table
     q->sincos_table_len = 1024;
     q->sincos_table     = (TC*) malloc( q->sincos_table_len*sizeof(TC) );
     unsigned int i;
     for (i=0; i<q->sincos_table_len; i++) {
-        q->sincos_table[i] = cexpf(_Complex_I*2*M_PI*(float)i / (float)(q->sincos_table_len) );
+        float complex r = cexpf(_Complex_I*2*M_PI*(float)i / (float)(q->sincos_table_len) );
+#if LIQUID_FPM
+        q->sincos_table[i] = CQ(_float_to_fixed)(r);
+#else
+        q->sincos_table[i] = r;
+#endif
     }
->>>>>>> 83324dc3
 
     // reset modem object
     FREQMOD(_reset)(q);
@@ -107,16 +83,8 @@
 // destroy modem object
 void FREQMOD(_destroy)(FREQMOD() _q)
 {
-<<<<<<< HEAD
-    // destroy audio pre-filter
-    IIRFILT_RRR(_destroy)(_q->prefilter);
-
-    // destroy integrator
-    IIRFILT_RRR(_destroy)(_q->integrator);
-=======
     // free table
     free(_q->sincos_table);
->>>>>>> 83324dc3
 
     // free main object memory
     free(_q);
@@ -126,68 +94,35 @@
 void FREQMOD(_print)(FREQMOD() _q)
 {
     printf("freqmod:\n");
-<<<<<<< HEAD
-#if LIQUID_FPM
-    printf("    mod. factor :   %8.4f\n", Q(_fixed_to_float)(_q->kf));
-#else
-    printf("    mod. factor :   %8.4f\n", _q->kf);
-#endif
-=======
     printf("    mod. factor         :   %8.4f\n", _q->kf);
     printf("    sincos table len    :   %u\n",    _q->sincos_table_len);
->>>>>>> 83324dc3
 }
 
 // reset modem object
 void FREQMOD(_reset)(FREQMOD() _q)
 {
-<<<<<<< HEAD
-    // reset audio pre-filter
-    IIRFILT_RRR(_reset)(_q->prefilter);
-
-    // reset integrator object
-    IIRFILT_RRR(_reset)(_q->integrator);
-=======
     // reset phase accumulation
     _q->sincos_table_phase = 0;
->>>>>>> 83324dc3
 }
 
 // modulate sample
 //  _q      :   frequency modulator object
 //  _m      :   message signal m(t)
 //  _s      :   complex baseband signal s(t)
-<<<<<<< HEAD
-void FREQMOD(_modulate)(FREQMOD() _q,
-                        T         _m,
-                        TC *      _s)
-{
-    // push sample through pre-filter
-    IIRFILT_RRR(_execute)(_q->prefilter, _m, &_m);
-    
-    // integrate result
-#if LIQUID_FPM
-    // TODO: implement better fixed-point version
-    // integrate phase
-    q16_t theta_i = 0;
-    IIRFILT_RRR(_execute)(_q->integrator, Q(_mul)(_q->kf,_m), &theta_i);
-
-    // compute complex exponential
-    *_s = CQ(_cexpj)( Q(_mul)(Q(_2pi),theta_i) );
-#else
-    float theta_i = 0.0f;
-    IIRFILT_RRR(_execute)(_q->integrator, _q->kf*_m, &theta_i);
-    *_s = cexpf(_Complex_I*2.0f*M_PI*theta_i);
-#endif
-=======
 void FREQMOD(_modulate)(FREQMOD()   _q,
                         T           _m,
                         TC *        _s)
 {
+#if LIQUID_FPM
+    // accumulate phase; fixed-point implementation automatically wraps around
+    // without needing to worry about overflow, underflow
+    _q->sincos_table_phase += Q(_mul)(_q->ref,_m);
+#else
     // accumulate phase; this wraps around a 16-bit boundary and ensures
     // that negative numbers are mapped to positive numbers
     _q->sincos_table_phase =
         (_q->sincos_table_phase + (1<<16) + (int)roundf(_q->ref*_m)) & 0xffff;
+#endif
 
     // compute table index: mask out 10 most significant bits with rounding
     // (adding 0x0020 effectively rounds to nearest value with 10 bits of
@@ -212,5 +147,4 @@
     unsigned int i;
     for (i=0; i<_n; i++)
         FREQMOD(_modulate)(_q, _m[i], &_s[i]);
->>>>>>> 83324dc3
 }
