/*
 * Copyright (c) 2007, 2008, 2009, 2010, 2013 Joseph Gaeddert
 *
 * This file is part of liquid.
 *
 * liquid is free software: you can redistribute it and/or modify
 * it under the terms of the GNU General Public License as published by
 * the Free Software Foundation, either version 3 of the License, or
 * (at your option) any later version.
 *
 * liquid is distributed in the hope that it will be useful,
 * but WITHOUT ANY WARRANTY; without even the implied warranty of
 * MERCHANTABILITY or FITNESS FOR A PARTICULAR PURPOSE.  See the
 * GNU General Public License for more details.
 *
 * You should have received a copy of the GNU General Public License
 * along with liquid.  If not, see <http://www.gnu.org/licenses/>.
 */

//
// Frequency modulator
//

#include <stdlib.h>
#include <stdio.h>
#include <math.h>

#include "liquid.internal.h"

// freqmod
struct FREQMOD(_s) {
    // modulation factor for FM
    float kf;

    // audio prefilter
    IIRFILT_RRR() prefilter;

    // frequency modulation phase integrator
    IIRFILT_RRR() integrator;
};

// create freqmod object
//  _kf     :   modulation factor
FREQMOD() FREQMOD(_create)(float _kf)
{
    // validate input
    if (_kf <= 0.0f || _kf > 1.0) {
        fprintf(stderr,"error: freqmod_create(), modulation factor %12.4e out of range [0,1]\n", _kf);
        exit(1);
    }

    // create main object memory
    FREQMOD() q = (FREQMOD()) malloc(sizeof(struct FREQMOD(_s)));

    // set basic internal properties
    q->kf   = _kf;      // modulation factor

    // create modulator objects
#if defined LIQUID_FPM
    T b[2] = {Q(_float_to_fixed)(0.5f),Q(_float_to_fixed)( 0.5f)};
    T a[2] = {Q(_float_to_fixed)(1.0f),Q(_float_to_fixed)(-1.0f)};
#else
    float b[2] = {0.5f,  0.5f};
    float a[2] = {1.0f, -1.0f};
#endif
    q->integrator = IIRFILT_RRR(_create)(b,2,a,2);

    // create prefilter (block DC values)
    q->prefilter = IIRFILT_RRR(_create_dc_blocker)(5e-4f);

    // reset modem object
    FREQMOD(_reset)(q);

    return q;
}

// destroy modem object
void FREQMOD(_destroy)(FREQMOD() _q)
{
    // destroy audio pre-filter
    IIRFILT_RRR(_destroy)(_q->prefilter);

    // destroy integrator
    IIRFILT_RRR(_destroy)(_q->integrator);

    // free main object memory
    free(_q);
}

// print modulation internals
void FREQMOD(_print)(FREQMOD() _q)
{
    printf("freqmod:\n");
    printf("    mod. factor :   %8.4f\n", _q->kf);
}

// reset modem object
void FREQMOD(_reset)(FREQMOD() _q)
{
    // reset audio pre-filter
<<<<<<< HEAD
    IIRFILT_RRR(_clear)(_q->prefilter);

    // reset integrator object
    IIRFILT_RRR(_clear)(_q->integrator);
=======
    iirfilt_rrrf_reset(_q->prefilter);

    // reset integrator object
    iirfilt_rrrf_reset(_q->integrator);
>>>>>>> ee5bb7c1
}

// modulate sample
//  _q      :   frequency modulator object
//  _m      :   message signal m(t)
//  _s      :   complex baseband signal s(t)
void FREQMOD(_modulate)(FREQMOD() _q,
                        T         _m,
                        TC *      _s)
{
    // push sample through pre-filter
    IIRFILT_RRR(_execute)(_q->prefilter, _m, &_m);
    
    // integrate result
#if LIQUID_FPM
    // TODO: implement fixed-point version
    _s->real = 0;
    _s->imag = 0;
#else
    float theta_i = 0.0f;
    IIRFILT_RRR(_execute)(_q->integrator, _q->kf*_m, &theta_i);
    *_s = cexpf(_Complex_I*2.0f*M_PI*theta_i);
#endif
}
<|MERGE_RESOLUTION|>--- conflicted
+++ resolved
@@ -98,17 +98,10 @@
 void FREQMOD(_reset)(FREQMOD() _q)
 {
     // reset audio pre-filter
-<<<<<<< HEAD
-    IIRFILT_RRR(_clear)(_q->prefilter);
+    IIRFILT_RRR(_reset)(_q->prefilter);
 
     // reset integrator object
-    IIRFILT_RRR(_clear)(_q->integrator);
-=======
-    iirfilt_rrrf_reset(_q->prefilter);
-
-    // reset integrator object
-    iirfilt_rrrf_reset(_q->integrator);
->>>>>>> ee5bb7c1
+    IIRFILT_RRR(_reset)(_q->integrator);
 }
 
 // modulate sample
