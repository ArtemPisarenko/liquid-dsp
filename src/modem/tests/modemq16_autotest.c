--- conflicted
+++ resolved
@@ -51,11 +51,10 @@
     }
     e = sqrtf(e / (float)M);
 
-<<<<<<< HEAD
-    CONTEND_DELTA(e, 1.0f, 0.005f);
-=======
-    CONTEND_DELTA(e,1.0f,tol);
->>>>>>> 6b43225b
+    // NOTE: fixed-point resolution for 256-ASK is not sufficient for
+    //       normal amplitude test
+    float amplitude_tolerance = (_ms == LIQUID_MODEM_ASK256) ? 0.15f : 0.03f;
+    CONTEND_DELTA(e, 1.0f, amplitude_tolerance)
 
     // clean it up
     modemq16_destroy(mod);
