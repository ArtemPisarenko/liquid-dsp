--- conflicted
+++ resolved
@@ -493,11 +493,8 @@
 	src/filter/tests/iirfilt_xxxf_autotest.c		\
 	src/filter/tests/iirfiltsos_rrrf_autotest.c		\
 	src/filter/tests/interp_autotest.c			\
-<<<<<<< HEAD
 	src/filter/tests/msresamp_crcf_autotest.c		\
-=======
 	src/filter/tests/resamp_crcf_autotest.c			\
->>>>>>> 08d46137
 	src/filter/tests/resamp2_crcf_autotest.c		\
 
 # additional autotest objects
