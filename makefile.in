# Copyright (c) 2007 - 2015 Joseph Gaeddert
# 
# Permission is hereby granted, free of charge, to any person obtaining a copy
# of this software and associated documentation files (the "Software"), to deal
# in the Software without restriction, including without limitation the rights
# to use, copy, modify, merge, publish, distribute, sublicense, and/or sell
# copies of the Software, and to permit persons to whom the Software is
# furnished to do so, subject to the following conditions:
# 
# The above copyright notice and this permission notice shall be included in
# all copies or substantial portions of the Software.
# 
# THE SOFTWARE IS PROVIDED "AS IS", WITHOUT WARRANTY OF ANY KIND, EXPRESS OR
# IMPLIED, INCLUDING BUT NOT LIMITED TO THE WARRANTIES OF MERCHANTABILITY,
# FITNESS FOR A PARTICULAR PURPOSE AND NONINFRINGEMENT. IN NO EVENT SHALL THE
# AUTHORS OR COPYRIGHT HOLDERS BE LIABLE FOR ANY CLAIM, DAMAGES OR OTHER
# LIABILITY, WHETHER IN AN ACTION OF CONTRACT, TORT OR OTHERWISE, ARISING FROM,
# OUT OF OR IN CONNECTION WITH THE SOFTWARE OR THE USE OR OTHER DEALINGS IN
# THE SOFTWARE.

# 
# Makefile for liquid-dsp libraries
#
# Targets:
#    all                 :   dynamic shared-library object (e.g. libliquid.so)
#    install             :   install the dynamic shared library object and
#                            header file(s)
#    uninstall           :   uninstall the library and header file(s)
#    clean               :   clean all targets (bench, check, examples, etc)
#    distclean           :   removes everything except the originally distributed files
#    check               :   build and run autotest program
#    bench               :   build and run benchmarking program
#    examples            :   build all examples
#    sandbox             :   build all sandbox examples
#    world               :   build absolutely everything (but don't install)
#
#    clean-modules       :   clean all modules
#    clean-examples      :   clean examples programs
#    clean-sandbox       :   clean sandbox programs
#    clean-check         :   clean autotest program
#    clean-bench         :   clean benchmark program
#

# autoconf initialization macros
NAME		:= @PACKAGE_NAME@
VERSION		:= @PACKAGE_VERSION@
BUGREPORT	:= @PACKAGE_BUGREPORT@

# paths
srcdir		:= @srcdir@
libdir		:= @libdir@
prefix		:= @prefix@
exec_prefix	:= @exec_prefix@
include_dirs	:= . include

# programs
CC		:= @CC@
MV		:= mv -f
RM		:= rm -f
SED		:= @SED@
GREP		:= @GREP@
AR		:= ar
RANLIB		:= ranlib

# flags
INCLUDE_CFLAGS	= $(addprefix -I ,$(include_dirs))
CONFIG_CFLAGS	= @CFLAGS@ @DEBUG_OPTION@ @ARCH_OPTION@
# -g : debugging info
CFLAGS		+= $(INCLUDE_CFLAGS) -Wall -fPIC $(CONFIG_CFLAGS)
LDFLAGS		+= @LIBS@
ARFLAGS		= r
PATHSEP		= /

# 
# liquid headers
#
headers_install	:= liquid.h
headers		:= $(headers_install) liquid.internal.h
include_headers	:= $(addprefix include/,$(headers))


## 
## liquid-dsp modules
##

all:

# additional targets to clean
extra_clean :=

# additional autotest objects
autotest_extra_obj :=

# additional benchmark objects
benchmark_extra_obj :=

#
# MODULE : agc - automatic gain control
#

# object files
agc_objects =							\
	src/agc/src/agc_crcf.o					\
	src/agc/src/agc_rrrf.o					\

# explicit targets and dependencies

src/agc/src/agc_crcf.o : %.o : %.c src/agc/src/agc.c $(include_headers)

src/agc/src/agc_rrrf.o : %.o : %.c src/agc/src/agc.c $(include_headers)

# autotests
agc_autotests :=						\
	src/agc/tests/agc_crcf_autotest.c			\

# benchmarks
agc_benchmarks :=						\
	src/agc/bench/agc_crcf_benchmark.c			\

#
# MODULE : audio
#

# described below
audio_objects :=						\
	src/audio/src/cvsd.o					\

src/cvsd/src/cvsd.o : %.o : %.c $(include_headers)


audio_autotests :=						\
	src/audio/tests/cvsd_autotest.c				\

audio_benchmarks :=						\
	src/audio/bench/cvsd_benchmark.c			\


# 
# MODULE : buffer
# 

buffer_objects :=						\
	src/buffer/src/bufferf.o				\
	src/buffer/src/buffercf.o				\

buffer_includes :=						\
	src/buffer/src/cbuffer.c				\
	src/buffer/src/wdelay.c					\
	src/buffer/src/window.c					\

src/buffer/src/bufferf.o : %.o : %.c $(include_headers) $(buffer_includes)

src/buffer/src/buffercf.o : %.o : %.c $(include_headers) $(buffer_includes)


buffer_autotests :=						\
	src/buffer/tests/cbuffer_autotest.c			\
	src/buffer/tests/wdelay_autotest.c			\
	src/buffer/tests/window_autotest.c			\
	
#	src/buffer/tests/sbuffer_autotest.c

buffer_benchmarks :=						\
	src/buffer/bench/cbuffercf_benchmark.c			\
	src/buffer/bench/window_push_benchmark.c		\
	src/buffer/bench/window_read_benchmark.c		\

# 
# MODULE : channel
#

channel_objects :=						\
	src/channel/src/channel_cccf.o				\

src/channel/src/channel_cccf.o : %.o : %.c $(include_headers) src/channel/src/channel.c

channel_autotests :=						\
	
#src/channel/tests/channel_cccf_autotest.c

channel_benchmarks :=						\

#src/channel/bench/channel_cccf_benchmark.c

# 
# MODULE : dotprod
#
dotprod_objects :=						\
	@MLIBS_DOTPROD@						\

src/dotprod/src/dotprod_cccf.o : %.o : %.c $(include_headers) src/dotprod/src/dotprod.c

src/dotprod/src/dotprod_crcf.o : %.o : %.c $(include_headers) src/dotprod/src/dotprod.c

src/dotprod/src/dotprod_rrrf.o : %.o : %.c $(include_headers) src/dotprod/src/dotprod.c

src/dotprod/src/sumsq.o : %.o : %.c $(include_headers)

# specific machine architectures

# AltiVec
src/dotprod/src/dotprod_rrrf.av.o : %.o : %.c $(include_headers)

# MMX/SSE2
src/dotprod/src/dotprod_rrrf.mmx.o : %.o : %.c $(include_headers)
src/dotprod/src/dotprod_crcf.mmx.o : %.o : %.c $(include_headers)
src/dotprod/src/dotprod_cccf.mmx.o : %.o : %.c $(include_headers)

src/dotprod/src/sumsq.mmx.o : %.o : %.c $(include_headers)

# SSE4.1/2
src/dotprod/src/dotprod_rrrf.sse4.o : %.o : %.c $(include_headers)

# ARM Neon
src/dotprod/src/dotprod_rrrf.neon.o : %.o : %.c $(include_headers)
src/dotprod/src/dotprod_crcf.neon.o : %.o : %.c $(include_headers)
src/dotprod/src/dotprod_cccf.neon.o : %.o : %.c $(include_headers)

dotprod_autotests :=						\
	src/dotprod/tests/dotprod_rrrf_autotest.c		\
	src/dotprod/tests/dotprod_crcf_autotest.c		\
	src/dotprod/tests/dotprod_cccf_autotest.c		\
	src/dotprod/tests/sumsqf_autotest.c			\
	src/dotprod/tests/sumsqcf_autotest.c			\

dotprod_benchmarks :=						\
	src/dotprod/bench/dotprod_cccf_benchmark.c		\
	src/dotprod/bench/dotprod_crcf_benchmark.c		\
	src/dotprod/bench/dotprod_rrrf_benchmark.c		\
	src/dotprod/bench/sumsqf_benchmark.c			\
	src/dotprod/bench/sumsqcf_benchmark.c			\

# 
# MODULE : equalization
#
equalization_objects :=						\
	src/equalization/src/equalizer_cccf.o			\
	src/equalization/src/equalizer_rrrf.o			\


$(equalization_objects) : %.o : %.c $(include_headers) src/equalization/src/eqlms.c src/equalization/src/eqrls.c


# autotests
equalization_autotests :=					\
	src/equalization/tests/eqlms_cccf_autotest.c		\
	src/equalization/tests/eqrls_rrrf_autotest.c		\


# benchmarks
equalization_benchmarks :=					\
	src/equalization/bench/eqlms_cccf_benchmark.c		\
	src/equalization/bench/eqrls_cccf_benchmark.c		\

# 
# MODULE : fec - forward error-correction
#
fec_objects :=							\
	src/fec/src/crc.o					\
	src/fec/src/fec.o					\
	src/fec/src/fec_conv.o					\
	src/fec/src/fec_conv_poly.o				\
	src/fec/src/fec_conv_pmatrix.o				\
	src/fec/src/fec_conv_punctured.o			\
	src/fec/src/fec_golay2412.o				\
	src/fec/src/fec_hamming74.o				\
	src/fec/src/fec_hamming84.o				\
	src/fec/src/fec_hamming128.o				\
	src/fec/src/fec_hamming1511.o				\
	src/fec/src/fec_hamming3126.o				\
	src/fec/src/fec_hamming128_gentab.o			\
	src/fec/src/fec_pass.o					\
	src/fec/src/fec_rep3.o					\
	src/fec/src/fec_rep5.o					\
	src/fec/src/fec_rs.o					\
	src/fec/src/fec_secded2216.o				\
	src/fec/src/fec_secded3932.o				\
	src/fec/src/fec_secded7264.o				\
	src/fec/src/interleaver.o				\
	src/fec/src/packetizer.o				\
	src/fec/src/sumproduct.o				\


# list explicit targets and dependencies here
$(fec_objects) : %.o : %.c $(include_headers)

# autotests
fec_autotests :=						\
	src/fec/tests/crc_autotest.c				\
	src/fec/tests/fec_autotest.c				\
	src/fec/tests/fec_soft_autotest.c			\
	src/fec/tests/fec_golay2412_autotest.c			\
	src/fec/tests/fec_hamming74_autotest.c			\
	src/fec/tests/fec_hamming84_autotest.c			\
	src/fec/tests/fec_hamming128_autotest.c			\
	src/fec/tests/fec_hamming1511_autotest.c		\
	src/fec/tests/fec_hamming3126_autotest.c		\
	src/fec/tests/fec_reedsolomon_autotest.c		\
	src/fec/tests/fec_rep3_autotest.c			\
	src/fec/tests/fec_rep5_autotest.c			\
	src/fec/tests/fec_secded2216_autotest.c			\
	src/fec/tests/fec_secded3932_autotest.c			\
	src/fec/tests/fec_secded7264_autotest.c			\
	src/fec/tests/interleaver_autotest.c			\
	src/fec/tests/packetizer_autotest.c			\


# benchmarks
fec_benchmarks :=						\
	src/fec/bench/crc_benchmark.c				\
	src/fec/bench/fec_encode_benchmark.c			\
	src/fec/bench/fec_decode_benchmark.c			\
	src/fec/bench/fecsoft_decode_benchmark.c		\
	src/fec/bench/sumproduct_benchmark.c			\
	src/fec/bench/interleaver_benchmark.c			\
	src/fec/bench/packetizer_decode_benchmark.c		\

# 
# MODULE : fft - fast Fourier transforms, discrete sine/cosine transforms, etc.
#

fft_objects :=							\
	src/fft/src/fftf.o					\
	src/fft/src/spgramcf.o					\
	src/fft/src/spgramf.o					\
	src/fft/src/fft_utilities.o				\

# explicit targets and dependencies
fft_includes :=							\
	src/fft/src/fft_common.c				\
	src/fft/src/fft_dft.c					\
	src/fft/src/fft_radix2.c				\
	src/fft/src/fft_mixed_radix.c				\
	src/fft/src/fft_rader.c					\
	src/fft/src/fft_rader2.c				\
	src/fft/src/fft_r2r_1d.c				\

src/fft/src/fftf.o : %.o : %.c $(include_headers) $(fft_includes)

src/fft/src/asgram.o : %.o : %.c $(include_headers)

src/fft/src/dct.o : %.o : %.c $(include_headers)

src/fft/src/fftf.o : %.o : %.c $(include_headers)

src/fft/src/fft_utilities.o : %.o : %.c $(include_headers)

src/fft/src/mdct.o : %.o : %.c $(include_headers)

src/fft/src/spgramcf.o : %.o : %.c $(include_headers) src/fft/src/asgram.c src/fft/src/spgram.c

src/fft/src/spgramf.o : %.o : %.c $(include_headers) src/fft/src/asgram.c src/fft/src/spgram.c

# fft autotest scripts
fft_autotests :=						\
	src/fft/tests/fft_small_autotest.c			\
	src/fft/tests/fft_radix2_autotest.c			\
	src/fft/tests/fft_composite_autotest.c			\
	src/fft/tests/fft_prime_autotest.c			\
	src/fft/tests/fft_r2r_autotest.c			\
	src/fft/tests/fft_shift_autotest.c			\

# additional autotest objects
autotest_extra_obj +=						\
	src/fft/tests/fft_runtest.o				\
	src/fft/tests/data/fft_data_2.o				\
	src/fft/tests/data/fft_data_3.o				\
	src/fft/tests/data/fft_data_4.o				\
	src/fft/tests/data/fft_data_5.o				\
	src/fft/tests/data/fft_data_6.o				\
	src/fft/tests/data/fft_data_7.o				\
	src/fft/tests/data/fft_data_8.o				\
	src/fft/tests/data/fft_data_9.o				\
	src/fft/tests/data/fft_data_10.o			\
	src/fft/tests/data/fft_data_16.o			\
	src/fft/tests/data/fft_data_17.o			\
	src/fft/tests/data/fft_data_20.o			\
	src/fft/tests/data/fft_data_21.o			\
	src/fft/tests/data/fft_data_22.o			\
	src/fft/tests/data/fft_data_24.o			\
	src/fft/tests/data/fft_data_26.o			\
	src/fft/tests/data/fft_data_30.o			\
	src/fft/tests/data/fft_data_32.o			\
	src/fft/tests/data/fft_data_35.o			\
	src/fft/tests/data/fft_data_36.o			\
	src/fft/tests/data/fft_data_43.o			\
	src/fft/tests/data/fft_data_48.o			\
	src/fft/tests/data/fft_data_63.o			\
	src/fft/tests/data/fft_data_64.o			\
	src/fft/tests/data/fft_data_79.o			\
	src/fft/tests/data/fft_data_92.o			\
	src/fft/tests/data/fft_data_96.o			\
	src/fft/tests/data/fft_data_120.o			\
	src/fft/tests/data/fft_data_130.o			\
	src/fft/tests/data/fft_data_157.o			\
	src/fft/tests/data/fft_data_192.o			\
	src/fft/tests/data/fft_data_317.o			\
	src/fft/tests/data/fft_data_509.o			\
	src/fft/tests/data/fft_r2rdata_8.o			\
	src/fft/tests/data/fft_r2rdata_27.o			\
	src/fft/tests/data/fft_r2rdata_32.o			\

# fft benchmark scripts
fft_benchmarks :=						\
	src/fft/bench/fft_composite_benchmark.c			\
	src/fft/bench/fft_prime_benchmark.c			\
	src/fft/bench/fft_radix2_benchmark.c			\
	src/fft/bench/fft_r2r_benchmark.c			\

# additional benchmark objects
benchmark_extra_obj :=						\
	src/fft/bench/fft_runbench.o				\

#
# MODULE : filter
#

filter_objects :=						\
	src/filter/src/bessel.o					\
	src/filter/src/butter.o					\
	src/filter/src/cheby1.o					\
	src/filter/src/cheby2.o					\
	src/filter/src/ellip.o					\
	src/filter/src/filter_rrrf.o				\
	src/filter/src/filter_crcf.o				\
	src/filter/src/filter_cccf.o				\
	src/filter/src/firdes.o					\
	src/filter/src/firdespm.o				\
	src/filter/src/fnyquist.o				\
	src/filter/src/gmsk.o					\
	src/filter/src/group_delay.o				\
	src/filter/src/hM3.o					\
	src/filter/src/iirdes.pll.o				\
	src/filter/src/iirdes.o					\
	src/filter/src/lpc.o					\
	src/filter/src/rcos.o					\
	src/filter/src/rkaiser.o				\
	src/filter/src/rrcos.o					\


# list explicit targets and dependencies here
filter_includes :=						\
	src/filter/src/fftfilt.c				\
	src/filter/src/firdecim.c				\
	src/filter/src/firfarrow.c				\
	src/filter/src/firfilt.c				\
	src/filter/src/firhilb.c				\
	src/filter/src/firinterp.c				\
	src/filter/src/firpfb.c					\
	src/filter/src/iirdecim.c				\
	src/filter/src/iirfilt.c				\
	src/filter/src/iirfiltsos.c				\
	src/filter/src/iirinterp.c				\
	src/filter/src/msresamp.c				\
	src/filter/src/msresamp2.c				\
	src/filter/src/resamp.c					\
	src/filter/src/resamp2.c				\
	src/filter/src/symsync.c				\

src/filter/src/bessel.o : %.o : %.c $(include_headers)

src/filter/src/bessel.o : %.o : %.c $(include_headers)

src/filter/src/butter.o : %.o : %.c $(include_headers)

src/filter/src/cheby1.o : %.o : %.c $(include_headers)

src/filter/src/cheby2.o : %.o : %.c $(include_headers)

src/filter/src/ellip.o : %.o : %.c $(include_headers)

src/filter/src/filter_rrrf.o : %.o : %.c $(include_headers) $(filter_includes)

src/filter/src/filter_crcf.o : %.o : %.c $(include_headers) $(filter_includes)

src/filter/src/filter_cccf.o : %.o : %.c $(include_headers) $(filter_includes)

src/filter/src/firdes.o : %.o : %.c $(include_headers)

src/filter/src/firdespm.o : %.o : %.c $(include_headers)

src/filter/src/group_delay.o : %.o : %.c $(include_headers)

src/filter/src/hM3.o : %.o : %.c $(include_headers)

src/filter/src/iirdes.pll.o : %.o : %.c $(include_headers)

src/filter/src/iirdes.o : %.o : %.c $(include_headers)

src/filter/src/lpc.o : %.o : %.c $(include_headers)

src/filter/src/rcos.o : %.o : %.c $(include_headers)

src/filter/src/rkaiser.o : %.o : %.c $(include_headers)

src/filter/src/rrcos.o : %.o : %.c $(include_headers)


filter_autotests :=						\
	src/filter/tests/fftfilt_xxxf_autotest.c		\
	src/filter/tests/filter_crosscorr_autotest.c		\
	src/filter/tests/firdecim_xxxf_autotest.c		\
	src/filter/tests/firdes_autotest.c			\
	src/filter/tests/firdespm_autotest.c			\
	src/filter/tests/firfilt_xxxf_autotest.c		\
	src/filter/tests/firhilb_autotest.c			\
	src/filter/tests/firinterp_autotest.c			\
	src/filter/tests/firpfb_autotest.c			\
	src/filter/tests/groupdelay_autotest.c			\
	src/filter/tests/iirdes_autotest.c			\
	src/filter/tests/iirfilt_xxxf_autotest.c		\
	src/filter/tests/iirfiltsos_rrrf_autotest.c		\
	src/filter/tests/msresamp_crcf_autotest.c		\
	src/filter/tests/resamp_crcf_autotest.c			\
	src/filter/tests/resamp2_crcf_autotest.c		\
	src/filter/tests/symsync_crcf_autotest.c		\
	src/filter/tests/symsync_rrrf_autotest.c		\

# additional autotest objects
autotest_extra_obj +=						\
	src/filter/tests/fftfilt_runtest.o			\
								\
	src/filter/tests/data/fftfilt_rrrf_data_h4x256.o	\
	src/filter/tests/data/fftfilt_crcf_data_h4x256.o	\
	src/filter/tests/data/fftfilt_cccf_data_h4x256.o	\
								\
	src/filter/tests/data/fftfilt_rrrf_data_h7x256.o	\
	src/filter/tests/data/fftfilt_crcf_data_h7x256.o	\
	src/filter/tests/data/fftfilt_cccf_data_h7x256.o	\
								\
	src/filter/tests/data/fftfilt_rrrf_data_h13x256.o	\
	src/filter/tests/data/fftfilt_crcf_data_h13x256.o	\
	src/filter/tests/data/fftfilt_cccf_data_h13x256.o	\
								\
	src/filter/tests/data/fftfilt_rrrf_data_h23x256.o	\
	src/filter/tests/data/fftfilt_crcf_data_h23x256.o	\
	src/filter/tests/data/fftfilt_cccf_data_h23x256.o	\
								\
	src/filter/tests/firdecim_runtest.o			\
								\
	src/filter/tests/data/firdecim_rrrf_data_M2h4x20.o	\
	src/filter/tests/data/firdecim_crcf_data_M2h4x20.o	\
	src/filter/tests/data/firdecim_cccf_data_M2h4x20.o	\
								\
	src/filter/tests/data/firdecim_rrrf_data_M3h7x30.o	\
	src/filter/tests/data/firdecim_crcf_data_M3h7x30.o	\
	src/filter/tests/data/firdecim_cccf_data_M3h7x30.o	\
								\
	src/filter/tests/data/firdecim_rrrf_data_M4h13x40.o	\
	src/filter/tests/data/firdecim_crcf_data_M4h13x40.o	\
	src/filter/tests/data/firdecim_cccf_data_M4h13x40.o	\
								\
	src/filter/tests/data/firdecim_rrrf_data_M5h23x50.o	\
	src/filter/tests/data/firdecim_crcf_data_M5h23x50.o	\
	src/filter/tests/data/firdecim_cccf_data_M5h23x50.o	\
								\
	src/filter/tests/firfilt_runtest.o			\
								\
	src/filter/tests/data/firfilt_rrrf_data_h4x8.o		\
	src/filter/tests/data/firfilt_crcf_data_h4x8.o		\
	src/filter/tests/data/firfilt_cccf_data_h4x8.o		\
								\
	src/filter/tests/data/firfilt_rrrf_data_h7x16.o		\
	src/filter/tests/data/firfilt_crcf_data_h7x16.o		\
	src/filter/tests/data/firfilt_cccf_data_h7x16.o		\
								\
	src/filter/tests/data/firfilt_rrrf_data_h13x32.o	\
	src/filter/tests/data/firfilt_crcf_data_h13x32.o	\
	src/filter/tests/data/firfilt_cccf_data_h13x32.o	\
								\
	src/filter/tests/data/firfilt_rrrf_data_h23x64.o	\
	src/filter/tests/data/firfilt_crcf_data_h23x64.o	\
	src/filter/tests/data/firfilt_cccf_data_h23x64.o	\
								\
	src/filter/tests/iirfilt_runtest.o			\
								\
	src/filter/tests/data/iirfilt_rrrf_data_h3x64.o		\
	src/filter/tests/data/iirfilt_crcf_data_h3x64.o		\
	src/filter/tests/data/iirfilt_cccf_data_h3x64.o		\
								\
	src/filter/tests/data/iirfilt_rrrf_data_h5x64.o		\
	src/filter/tests/data/iirfilt_crcf_data_h5x64.o		\
	src/filter/tests/data/iirfilt_cccf_data_h5x64.o		\
								\
	src/filter/tests/data/iirfilt_rrrf_data_h7x64.o		\
	src/filter/tests/data/iirfilt_crcf_data_h7x64.o		\
	src/filter/tests/data/iirfilt_cccf_data_h7x64.o		\

filter_benchmarks :=						\
	src/filter/bench/fftfilt_crcf_benchmark.c		\
	src/filter/bench/firdecim_crcf_benchmark.c		\
	src/filter/bench/firhilb_benchmark.c			\
	src/filter/bench/firinterp_crcf_benchmark.c		\
	src/filter/bench/firfilt_crcf_benchmark.c		\
	src/filter/bench/iirdecim_crcf_benchmark.c		\
	src/filter/bench/iirfilt_crcf_benchmark.c		\
	src/filter/bench/iirinterp_crcf_benchmark.c		\
	src/filter/bench/resamp_crcf_benchmark.c		\
	src/filter/bench/resamp2_crcf_benchmark.c		\
	src/filter/bench/symsync_crcf_benchmark.c		\

# 
# MODULE : framing
#

framing_objects :=						\
	src/framing/src/bpacketgen.o				\
	src/framing/src/bpacketsync.o				\
	src/framing/src/bpresync_cccf.o				\
	src/framing/src/bsync_rrrf.o				\
	src/framing/src/bsync_crcf.o				\
	src/framing/src/bsync_cccf.o				\
	src/framing/src/detector_cccf.o				\
	src/framing/src/framedatastats.o			\
	src/framing/src/framesyncstats.o			\
	src/framing/src/framegen64.o				\
	src/framing/src/framesync64.o				\
	src/framing/src/flexframegen.o				\
	src/framing/src/flexframesync.o				\
	src/framing/src/gmskframegen.o				\
	src/framing/src/gmskframesync.o				\
	src/framing/src/ofdmflexframegen.o			\
	src/framing/src/ofdmflexframesync.o			\
	src/framing/src/presync_cccf.o				\
	src/framing/src/symstreamcf.o				\
	src/framing/src/symtrack_cccf.o				\
	src/framing/src/qdetector_cccf.o			\
	src/framing/src/qpacketmodem.o				\
	src/framing/src/qpilotgen.o				\
	src/framing/src/qpilotsync.o				\


# list explicit targets and dependencies here

src/framing/src/bpacketgen.o : %.o : %.c $(include_headers)

src/framing/src/bpacketsync.o : %.o : %.c $(include_headers)

src/framing/src/bpresync_cccf.o : %.o : %.c $(include_headers) src/framing/src/bpresync.c

src/framing/src/bsync_rrrf.o : %.o : %.c $(include_headers) src/framing/src/bsync.c

src/framing/src/bsync_crcf.o : %.o : %.c $(include_headers) src/framing/src/bsync.c

src/framing/src/bsync_cccf.o : %.o : %.c $(include_headers) src/framing/src/bsync.c

src/framing/src/detector_cccf.o : %.o : %.c $(include_headers)

src/framing/src/framedatastats.o : %.o : %.c $(include_headers)

src/framing/src/framesyncstats.o : %.o : %.c $(include_headers)

src/framing/src/framegen64.o : %.o : %.c $(include_headers)

src/framing/src/framesync64.o : %.o : %.c $(include_headers)

src/framing/src/flexframegen.o : %.o : %.c $(include_headers)

src/framing/src/flexframesync.o : %.o : %.c $(include_headers)

src/framing/src/ofdmflexframegen.o : %.o : %.c $(include_headers)

src/framing/src/ofdmflexframesync.o : %.o : %.c $(include_headers)

src/framing/src/presync_cccf.o : %.o : %.c $(include_headers) src/framing/src/presync.c

src/framing/src/symstreamcf.o : %.o : %.c $(include_headers) src/framing/src/symstream.c

src/framing/src/symtrack_cccf.o : %.o : %.c $(include_headers) src/framing/src/symtrack.c


framing_autotests :=						\
	src/framing/tests/bpacketsync_autotest.c		\
	src/framing/tests/bsync_autotest.c			\
	src/framing/tests/detector_autotest.c			\
	src/framing/tests/flexframesync_autotest.c		\
	src/framing/tests/framesync64_autotest.c		\
	src/framing/tests/qdetector_cccf_autotest.c		\
	src/framing/tests/qpacketmodem_autotest.c		\
	src/framing/tests/qpilotsync_autotest.c			\


framing_benchmarks :=						\
	src/framing/bench/presync_benchmark.c			\
	src/framing/bench/bpacketsync_benchmark.c		\
	src/framing/bench/bpresync_benchmark.c			\
	src/framing/bench/bsync_benchmark.c			\
	src/framing/bench/detector_benchmark.c			\
	src/framing/bench/flexframesync_benchmark.c		\
	src/framing/bench/framesync64_benchmark.c		\
	src/framing/bench/gmskframesync_benchmark.c		\


# 
# MODULE : math
#

math_objects :=							\
	src/math/src/poly.o					\
	src/math/src/polyc.o					\
	src/math/src/polyf.o					\
	src/math/src/polycf.o					\
	src/math/src/math.o					\
	src/math/src/math.bessel.o				\
	src/math/src/math.gamma.o				\
	src/math/src/math.complex.o				\
	src/math/src/math.trig.o				\
	src/math/src/modular_arithmetic.o			\


poly_includes :=						\
	src/math/src/poly.common.c				\
	src/math/src/poly.expand.c				\
	src/math/src/poly.findroots.c				\
	src/math/src/poly.lagrange.c				\

src/math/src/poly.o : %.o : %.c $(include_headers) $(poly_includes)

src/math/src/polyc.o : %.o : %.c $(include_headers) $(poly_includes)

src/math/src/polyf.o : %.o : %.c $(include_headers) $(poly_includes)

src/math/src/polycf.o : %.o : %.c $(include_headers) $(poly_includes)

src/math/src/math.o : %.o : %.c $(include_headers)

src/math/src/math.bessel.o : %.o : %.c $(include_headers)

src/math/src/math.gamma.o : %.o : %.c $(include_headers)

src/math/src/math.complex.o : %.o : %.c $(include_headers)

src/math/src/math.trig.o : %.o : %.c $(include_headers)

src/math/src/modular_arithmetic.o : %.o : %.c $(include_headers)


math_autotests :=						\
	src/math/tests/kbd_autotest.c				\
	src/math/tests/math_autotest.c				\
	src/math/tests/math_bessel_autotest.c			\
	src/math/tests/math_gamma_autotest.c			\
	src/math/tests/math_complex_autotest.c			\
	src/math/tests/polynomial_autotest.c			\


math_benchmarks :=						\
	src/math/bench/polyfit_benchmark.c			\


#
# MODULE : matrix
#

matrix_objects :=						\
	src/matrix/src/matrix.o					\
	src/matrix/src/matrixf.o				\
	src/matrix/src/matrixc.o				\
	src/matrix/src/matrixcf.o				\
	src/matrix/src/smatrix.common.o				\
	src/matrix/src/smatrixb.o				\
	src/matrix/src/smatrixf.o				\
	src/matrix/src/smatrixi.o				\


matrix_includes :=						\
	src/matrix/src/matrix.base.c				\
	src/matrix/src/matrix.cgsolve.c				\
	src/matrix/src/matrix.chol.c				\
	src/matrix/src/matrix.gramschmidt.c			\
	src/matrix/src/matrix.inv.c				\
	src/matrix/src/matrix.linsolve.c			\
	src/matrix/src/matrix.ludecomp.c			\
	src/matrix/src/matrix.qrdecomp.c			\
	src/matrix/src/matrix.math.c				\

src/matrix/src/matrix.o : %.o : %.c $(include_headers) $(matrix_includes)

src/matrix/src/matrixc.o : %.o : %.c $(include_headers) $(matrix_includes)

src/matrix/src/matrixf.o : %.o : %.c $(include_headers) $(matrix_includes)

src/matrix/src/matrixcf.o : %.o : %.c $(include_headers) $(matrix_includes)

src/matrix/src/smatrixb.o: %.o : %.c $(include_headers) src/matrix/src/smatrix.c

src/matrix/src/smatrixf.o: %.o : %.c $(include_headers) src/matrix/src/smatrix.c

src/matrix/src/smatrixi.o: %.o : %.c $(include_headers) src/matrix/src/smatrix.c


# matrix autotest scripts
matrix_autotests :=						\
	src/matrix/tests/matrixcf_autotest.c			\
	src/matrix/tests/matrixf_autotest.c			\
	src/matrix/tests/smatrixb_autotest.c			\
	src/matrix/tests/smatrixf_autotest.c			\
	src/matrix/tests/smatrixi_autotest.c			\

# additional autotest objects
autotest_extra_obj +=						\
	src/matrix/tests/data/matrixf_data_add.o		\
	src/matrix/tests/data/matrixf_data_aug.o		\
	src/matrix/tests/data/matrixf_data_cgsolve.o		\
	src/matrix/tests/data/matrixf_data_chol.o		\
	src/matrix/tests/data/matrixf_data_gramschmidt.o	\
	src/matrix/tests/data/matrixf_data_inv.o		\
	src/matrix/tests/data/matrixf_data_linsolve.o		\
	src/matrix/tests/data/matrixf_data_ludecomp.o		\
	src/matrix/tests/data/matrixf_data_mul.o		\
	src/matrix/tests/data/matrixf_data_qrdecomp.o		\
	src/matrix/tests/data/matrixf_data_transmul.o		\
								\
	src/matrix/tests/data/matrixcf_data_add.o		\
	src/matrix/tests/data/matrixcf_data_aug.o		\
	src/matrix/tests/data/matrixcf_data_chol.o		\
	src/matrix/tests/data/matrixcf_data_inv.o		\
	src/matrix/tests/data/matrixcf_data_linsolve.o		\
	src/matrix/tests/data/matrixcf_data_ludecomp.o		\
	src/matrix/tests/data/matrixcf_data_mul.o		\
	src/matrix/tests/data/matrixcf_data_qrdecomp.o		\
	src/matrix/tests/data/matrixcf_data_transmul.o		\

matrix_benchmarks :=						\
	src/matrix/bench/matrixf_inv_benchmark.c		\
	src/matrix/bench/matrixf_linsolve_benchmark.c		\
	src/matrix/bench/matrixf_mul_benchmark.c		\
	src/matrix/bench/smatrixf_mul_benchmark.c		\


# 
# MODULE : modem
#

modem_objects :=						\
	src/modem/src/ampmodem.o				\
	src/modem/src/cpfskdem.o				\
	src/modem/src/cpfskmod.o				\
	src/modem/src/fskdem.o					\
	src/modem/src/fskmod.o					\
	src/modem/src/gmskdem.o					\
	src/modem/src/gmskmod.o					\
	src/modem/src/modemf.o					\
	src/modem/src/modem_utilities.o				\
	src/modem/src/modem_apsk_const.o			\
	src/modem/src/modem_arb_const.o				\

# explicit targets and dependencies
modem_includes :=						\
	src/modem/src/freqdem.c					\
	src/modem/src/freqmod.c					\
	src/modem/src/modem_common.c				\
	src/modem/src/modem_psk.c				\
	src/modem/src/modem_dpsk.c				\
	src/modem/src/modem_ask.c				\
	src/modem/src/modem_qam.c				\
	src/modem/src/modem_apsk.c				\
	src/modem/src/modem_bpsk.c				\
	src/modem/src/modem_qpsk.c				\
	src/modem/src/modem_ook.c				\
	src/modem/src/modem_sqam32.c				\
	src/modem/src/modem_sqam128.c				\
	src/modem/src/modem_arb.c				\
	
#src/modem/src/modem_demod_soft_const.c

# main modem object
src/modem/src/modemf.o : %.o : %.c $(include_headers) $(modem_includes)

src/modem/src/gmskmod.o: %.o : %.c $(include_headers)

src/modem/src/gmskdem.o: %.o : %.c $(include_headers)

src/modem/src/ampmodem.o: %.o : %.c $(include_headers)

src/modem/src/freqmodem.o: %.o : %.c $(include_headers)

src/modem/src/modem_utilities.o: %.o : %.c $(include_headers)

src/modem/src/modem_apsk_const.o: %.o : %.c $(include_headers)

src/modem/src/modem_arb_const.o: %.o : %.c $(include_headers)


modem_autotests :=						\
	src/modem/tests/freqmodem_autotest.c			\
	src/modem/tests/fskmodem_autotest.c			\
	src/modem/tests/modem_autotest.c			\
	src/modem/tests/modem_demodsoft_autotest.c		\
	src/modem/tests/modem_demodstats_autotest.c		\


modem_benchmarks :=						\
	src/modem/bench/freqdem_benchmark.c			\
	src/modem/bench/freqmod_benchmark.c			\
	src/modem/bench/fskdem_benchmark.c			\
	src/modem/bench/fskmod_benchmark.c			\
	src/modem/bench/gmskmodem_benchmark.c			\
	src/modem/bench/modem_modulate_benchmark.c		\
	src/modem/bench/modem_demodulate_benchmark.c		\
	src/modem/bench/modem_demodsoft_benchmark.c		\

# 
# MODULE : multichannel
#

multichannel_objects :=						\
	src/multichannel/src/firpfbch_crcf.o			\
	src/multichannel/src/firpfbch_cccf.o			\
	src/multichannel/src/ofdmframe.common.o			\
	src/multichannel/src/ofdmframegen.o			\
	src/multichannel/src/ofdmframesync.o			\

$(multichannel_objects) : %.o : %.c $(include_headers)

# list explicit targets and dependencies here
multichannel_includes :=					\
	src/multichannel/src/firpfbch.c				\
	src/multichannel/src/firpfbch2.c			\

src/multichannel/src/firpfbch_crcf.o : %.o : %.c $(include_headers) $(multichannel_includes)
src/multichannel/src/firpfbch_cccf.o : %.o : %.c $(include_headers) $(multichannel_includes)

# autotests
multichannel_autotests :=					\
	src/multichannel/tests/firpfbch2_crcf_autotest.c	\
	src/multichannel/tests/firpfbch_crcf_synthesizer_autotest.c	\
	src/multichannel/tests/firpfbch_crcf_analyzer_autotest.c	\
	src/multichannel/tests/ofdmframesync_autotest.c		\

# benchmarks
multichannel_benchmarks :=					\
	src/multichannel/bench/firpfbch_crcf_benchmark.c	\
	src/multichannel/bench/firpfbch2_crcf_benchmark.c	\
	src/multichannel/bench/ofdmframesync_acquire_benchmark.c	\
	src/multichannel/bench/ofdmframesync_rxsymbol_benchmark.c	\

# 
# MODULE : nco - numerically-controlled oscillator
#

nco_objects :=							\
	src/nco/src/nco_crcf.o					\
	src/nco/src/nco.utilities.o				\


src/nco/src/nco_crcf.o: %.o : %.c $(include_headers) src/nco/src/nco.c

src/nco/src/nco.utilities.o: %.o : %.c $(include_headers)


# autotests
nco_autotests :=						\
	src/nco/tests/nco_crcf_frequency_autotest.c		\
	src/nco/tests/nco_crcf_phase_autotest.c			\
	src/nco/tests/nco_crcf_pll_autotest.c			\
	src/nco/tests/unwrap_phase_autotest.c			\

# additional autotest objects
autotest_extra_obj +=						\
	src/nco/tests/data/nco_sincos_fsqrt1_2.o		\
	src/nco/tests/data/nco_sincos_fsqrt1_3.o		\
	src/nco/tests/data/nco_sincos_fsqrt1_5.o		\
	src/nco/tests/data/nco_sincos_fsqrt1_7.o		\

# benchmarks
nco_benchmarks :=						\
	src/nco/bench/nco_benchmark.c				\
	src/nco/bench/vco_benchmark.c				\

# 
# MODULE : optim - optimization
#

optim_objects :=						\
	src/optim/src/chromosome.o				\
	src/optim/src/gasearch.o				\
	src/optim/src/gradsearch.o				\
	src/optim/src/optim.common.o				\
	src/optim/src/qnsearch.o				\
	src/optim/src/utilities.o				\

$(optim_objects) : %.o : %.c $(include_headers)

# autotests
optim_autotests :=						\
	src/optim/tests/gradsearch_autotest.c			\

# benchmarks
optim_benchmarks :=


# 
# MODULE : quantization
#

quantization_objects :=						\
	src/quantization/src/compand.o				\
	src/quantization/src/quantizercf.o			\
	src/quantization/src/quantizerf.o			\
	src/quantization/src/quantizer.inline.o			\


src/quantization/src/compand.o: %.o : %.c $(include_headers)

src/quantization/src/quantizercf.o: %.o : %.c $(include_headers) src/quantization/src/quantizer.c

src/quantization/src/quantizerf.o: %.o : %.c $(include_headers) src/quantization/src/quantizer.c

src/quantization/src/quantizer.inline.o: %.o : %.c $(include_headers)


# autotests
quantization_autotests :=					\
	src/quantization/tests/compand_autotest.c		\
	src/quantization/tests/quantize_autotest.c		\


# benchmarks
quantization_benchmarks :=					\
	src/quantization/bench/quantizer_benchmark.c		\
	src/quantization/bench/compander_benchmark.c		\

# 
# MODULE : random
#

random_objects :=						\
	src/random/src/rand.o					\
	src/random/src/randn.o					\
	src/random/src/randexp.o				\
	src/random/src/randweib.o				\
	src/random/src/randgamma.o				\
	src/random/src/randnakm.o				\
	src/random/src/randricek.o				\
	src/random/src/scramble.o				\


$(random_objects) : %.o : %.c $(include_headers)

# autotests
random_autotests :=						\
	src/random/tests/scramble_autotest.c			\

#	src/random/tests/random_autotest.c


# benchmarks
random_benchmarks :=						\
	src/random/bench/random_benchmark.c			\


# 
# MODULE : sequence
#

sequence_objects :=						\
	src/sequence/src/bsequence.o				\
	src/sequence/src/msequence.o				\


$(sequence_objects) : %.o : %.c $(include_headers)


# autotests
sequence_autotests :=						\
	src/sequence/tests/bsequence_autotest.c			\
	src/sequence/tests/complementary_codes_autotest.c	\
	src/sequence/tests/msequence_autotest.c			\

# benchmarks
sequence_benchmarks :=						\
	src/sequence/bench/bsequence_benchmark.c		\

# 
# MODULE : utility
#

utility_objects :=						\
	src/utility/src/bshift_array.o				\
	src/utility/src/byte_utilities.o			\
	src/utility/src/msb_index.o				\
	src/utility/src/pack_bytes.o				\
	src/utility/src/shift_array.o				\

$(utility_objects) : %.o : %.c $(include_headers)

# autotests
utility_autotests :=						\
	src/utility/tests/bshift_array_autotest.c		\
	src/utility/tests/count_bits_autotest.c			\
	src/utility/tests/pack_bytes_autotest.c			\
	src/utility/tests/shift_array_autotest.c		\


# benchmarks
utility_benchmarks :=


#
# MODULE : vector
#

# main objects list
vector_objects :=						\
	@MLIBS_VECTOR@						\

# portable builds
src/vector/src/vectorf_add.port.o  : %.o : %.c $(include_headers) src/vector/src/vector_add.c
src/vector/src/vectorf_norm.port.o : %.o : %.c $(include_headers) src/vector/src/vector_norm.c
src/vector/src/vectorf_mul.port.o  : %.o : %.c $(include_headers) src/vector/src/vector_mul.c
src/vector/src/vectorf_trig.port.o : %.o : %.c $(include_headers) src/vector/src/vector_trig.c

src/vector/src/vectorcf_add.port.o  : %.o : %.c $(include_headers) src/vector/src/vector_add.c
src/vector/src/vectorcf_norm.port.o : %.o : %.c $(include_headers) src/vector/src/vector_norm.c
src/vector/src/vectorcf_mul.port.o  : %.o : %.c $(include_headers) src/vector/src/vector_mul.c
src/vector/src/vectorcf_trig.port.o : %.o : %.c $(include_headers) src/vector/src/vector_trig.c

# builds for specific architectures
# ...

# vector autotest scripts
vector_autotests :=

# additional autotest objects
autotest_extra_obj +=

# vector benchmark scripts
vector_benchmarks :=



# Target collection
#
# Information about targets for each module is collected
# in these variables
objects :=							\
	src/libliquid.o						\
	$(agc_objects)						\
	$(audio_objects)					\
	$(buffer_objects)					\
	$(channel_objects)					\
	$(dotprod_objects)					\
	$(equalization_objects)					\
	$(fec_objects)						\
	$(fft_objects)						\
	$(filter_objects)					\
	$(framing_objects)					\
	$(math_objects)						\
	$(matrix_objects)					\
	$(modem_objects)					\
	$(multichannel_objects)					\
	$(nco_objects)						\
	$(optim_objects)					\
	$(quantization_objects)					\
	$(random_objects)					\
	$(sequence_objects)					\
	$(utility_objects)					\
	$(vector_objects)					\
	

autotest_sources :=						\
	autotest/null_autotest.c				\
	$(agc_autotests)					\
	$(audio_autotests)					\
	$(buffer_autotests)					\
	$(channel_autotests)					\
	$(dotprod_autotests)					\
	$(equalization_autotests)				\
	$(fec_autotests)					\
	$(fft_autotests)					\
	$(filter_autotests)					\
	$(framing_autotests)					\
	$(math_autotests)					\
	$(matrix_autotests)					\
	$(modem_autotests)					\
	$(multichannel_autotests)				\
	$(nco_autotests)					\
	$(optim_autotests)					\
	$(quantization_autotests)				\
	$(random_autotests)					\
	$(sequence_autotests)					\
	$(utility_autotests)					\
	$(vector_autotests)					\
	

benchmark_sources :=						\
	bench/null_benchmark.c					\
	$(agc_benchmarks)					\
	$(audio_benchmarks)					\
	$(buffer_benchmarks)					\
	$(channel_benchmarks)					\
	$(dotprod_benchmarks)					\
	$(equalization_benchmarks)				\
	$(fec_benchmarks)					\
	$(fft_benchmarks)					\
	$(filter_benchmarks)					\
	$(framing_benchmarks)					\
	$(math_benchmarks)					\
	$(matrix_benchmarks)					\
	$(modem_benchmarks)					\
	$(multichannel_benchmarks)				\
	$(nco_benchmarks)					\
	$(optim_benchmarks)					\
	$(quantization_benchmarks)				\
	$(random_benchmarks)					\
	$(sequence_benchmarks)					\
	$(utility_benchmarks)					\
	$(vector_benchmarks)					\


##
## TARGET : all       - build shared library (default)
##
.PHONY: all

# Shared library
SHARED_LIB	= @SH_LIB@

# liquid library definition
libliquid.a: $(objects)
	$(AR) $(ARFLAGS) $@ $^
	$(RANLIB) $@

# darwin
#
# gcc -dynamiclib -install_name libliquid.dylib -o libliquid.dylib libmodem.a libutility.a 
libliquid.dylib: $(objects)
	$(CC) -dynamiclib -install_name $@ -o $@ $^ $(LDFLAGS)

# linux, et al
libliquid.so: libliquid.a
	$(CC) -shared -Xlinker -soname=$@ -o $@ -Wl,-whole-archive $^ -Wl,-no-whole-archive $(LDFLAGS)

all: libliquid.a $(SHARED_LIB)

##
## TARGET : help      - print list of targets
##

# look for all occurences of '## TARGET : ' and print rest of line to screen
help:
	@echo "Targets for liquid-dsp makefile:"
	@$(GREP) -E "^## TARGET : " [Mm]akefile | $(SED) 's/## TARGET : /  /'

## 
## TARGET : install   - installs the libraries and header files in the host system
##

install:
	@echo "installing..."
	@echo ""
	mkdir -p $(DESTDIR)$(exec_prefix)$(libdir)
	mkdir -p $(DESTDIR)$(prefix)/include/liquid
	install -m 644 -p $(SHARED_LIB) libliquid.a $(DESTDIR)$(exec_prefix)$(libdir)
	install -m 644 -p $(addprefix include/,$(headers_install)) $(DESTDIR)$(prefix)/include/liquid
	@echo ""
	@echo "---------------------------------------------------------"
	@echo "  liquid-dsp was successfully installed.     "
	@echo ""
	@echo "  On some machines (e.g. Linux) you should rebind your"
	@echo "  libraries by running 'ldconfig' to make the shared"
	@echo "  object available.  You might also need to modify your"
	@echo "  LD_LIBRARY_PATH environment variable to include the"
	@echo "  directory $(DESTDIR)$(exec_prefix)"
	@echo ""
	@echo "  Please report bugs to $(BUGREPORT)"
	@echo "---------------------------------------------------------"
	@echo ""

## 
## TARGET : uninstall - uninstalls the libraries and header files in the host system
##

uninstall:
	@echo "uninstalling..."
	$(RM) $(addprefix $(DESTDIR)$(prefix)/include/liquid/, $(headers_install))
	$(RM) $(DESTDIR)$(exec_prefix)$(libdir)/libliquid.a
	$(RM) $(DESTDIR)$(exec_prefix)$(libdir)/$(SHARED_LIB)
	@echo "done."

##
## autoscript
##

autoscript : scripts/autoscript

scripts/autoscript.o scripts/main.o : %.o : %.c
	$(CC) $(CFLAGS) -c -o $@ $<

scripts/autoscript : scripts/autoscript.o scripts/main.o
	$(CC) $(CFLAGS) -o $@ $^ $(LDFLAGS)

clean-autoscript :
	$(RM) scripts/autoscript.o scripts/main.o scripts/autoscript


##
## TARGET : check     - build and run autotest scripts
##

# Autotests are used to check the validity and accuracy of the
# DSP libraries.

.PHONY: autotest
autotest_prog	= xautotest

# run the autotest generator script to create autotest_include.h
autotest_include.h : scripts/autoscript $(autotest_sources) $(include_headers)
	./scripts/autoscript $(PATHSEP) autotest $(autotest_sources) > $@

# autotest objects
# NOTE: by default, gcc compiles any file with a '.h' extension as a 'pre-compiled
#       header' so we need to explicity tell it to compile as a c source file with
#       the '-x c' flag
autotest_obj = $(patsubst %.c,%.o,$(autotest_sources))
$(autotest_obj) : %.o : %.c $(include_headers)
	$(CC) $(CFLAGS) $< -c -o $@

# additional autotest objects
$(autotest_extra_obj) : %.o : %.c $(include_headers)

# compile the autotest internal library functions without linking
autotest/autotestlib.o : autotest/autotestlib.c autotest/autotest.h
	$(CC) $(CFLAGS) $< -c -o $@

# compile the autotest program without linking
$(autotest_prog).o : autotest/autotest.c autotest/autotest.h autotest_include.h
	$(CC) $(CFLAGS) $< -c -o $@

# link the autotest program with the objects
# NOTE: linked libraries must come _after_ the target program
$(autotest_prog): $(autotest_prog).o $(autotest_obj) $(autotest_extra_obj) autotest/autotestlib.o libliquid.a
	$(CC) $^ -o $@ $(LDFLAGS)

# run the autotest program
check: $(autotest_prog)
	./$(autotest_prog) -v

# let 'make test' be an alias for 'make check'
test: check

# clean the generated files
clean-check:
	$(RM) autotest_include.h $(autotest_prog).o $(autotest_prog)
	$(RM) autotest/autotestlib.o
	$(RM) $(autotest_obj)
	$(RM) $(autotest_extra_obj)


##
## TARGET : bench     - build and run all benchmarks
##

# Benchmarks measure the relative speed of the DSP algorithms running
# on the target platform.
.PHONY: bench
bench_prog	= benchmark
BENCH_CFLAGS	= -Wall $(INCLUDE_CFLAGS) $(CONFIG_CFLAGS)
BENCH_LDFLAGS	= $(LDFLAGS)

# run the benchmark generator script to create benchmark_include.h
benchmark_include.h : scripts/autoscript $(benchmark_sources) $(include_headers)
	./scripts/autoscript $(PATHSEP) benchmark $(benchmark_sources) > $@

# benchmark objects
# NOTE: by default, gcc compiles any file with a '.h' extension as a 'pre-compiled
#       header' so we need to explicity tell it to compile as a c source file with
#       the '-x c' flag
benchmark_obj = $(patsubst %.c,%.o,$(benchmark_sources))
$(benchmark_obj) : %.o : %.c $(include_headers)
	$(CC) $(BENCH_CFLAGS) $< -c -o $@

# additional benchmark objects
$(benchmark_extra_obj) : %.o : %.c $(include_headers)

# compile the benchmark program without linking
$(bench_prog).o: bench/bench.c benchmark_include.h bench/bench.c
	$(CC) $(BENCH_CFLAGS) $< -c -o $(bench_prog).o

# link the benchmark program with the library objects
# NOTE: linked libraries must come _after_ the target program
$(bench_prog): $(bench_prog).o $(benchmark_obj) $(benchmark_extra_obj) libliquid.a
	$(CC) $^ -o $(bench_prog) $(BENCH_LDFLAGS)

# run the benchmark program
bench: $(bench_prog)
	./$(bench_prog)

# benchmark compare script
scripts/benchmark_compare : % : %.c
	$(CC) $(CFLAGS) -o $@ $< $(LDFLAGS)

# fftbench program
bench/fftbench.o : %.o : %.c
	$(CC) $(BENCH_CFLAGS) $< -c -o $@

bench/fftbench : % : %.o libliquid.a
	$(CC) $^ -o $@ $(BENCH_LDFLAGS)

# clean up the generated files
clean-bench:
	$(RM) benchmark_include.h $(bench_prog).o $(bench_prog)
	$(RM) scripts/benchmark_compare
	$(RM) $(benchmark_obj)
	$(RM) $(benchmark_extra_obj)
	$(RM) bench/fftbench.o
	$(RM) bench/fftbench


## 
## TARGET : examples  - build all examples binaries
##
.PHONY: examples
example_programs :=						\
	examples/agc_crcf_example				\
	examples/agc_crcf_qpsk_example				\
	examples/agc_rrrf_example				\
	examples/ampmodem_example				\
	examples/asgramcf_example				\
	examples/asgramf_example				\
	examples/autocorr_cccf_example				\
	examples/bpacketsync_example				\
	examples/bpresync_example				\
	examples/bsequence_example				\
	examples/cbufferf_example				\
<<<<<<< HEAD
	examples/cgsolve_example				\
=======
	examples/channel_cccf_example				\
>>>>>>> c0d0734a
	examples/chromosome_example				\
	examples/compand_example				\
	examples/compand_cf_example				\
	examples/complementary_codes_example			\
	examples/conversion_example				\
	examples/crc_example					\
	examples/cpfskmodem_example				\
	examples/cvsd_example					\
	examples/detector_cccf_example				\
	examples/dotprod_rrrf_example				\
	examples/dotprod_cccf_example				\
	examples/eqlms_cccf_blind_example			\
	examples/eqlms_cccf_decisiondirected_example		\
	examples/eqlms_cccf_example				\
	examples/eqrls_cccf_example				\
	examples/fec_example					\
	examples/fec_soft_example				\
	examples/fft_example					\
	examples/fftfilt_crcf_example				\
	examples/firdecim_crcf_example				\
	examples/firfarrow_rrrf_example				\
	examples/firfilt_cccf_example				\
	examples/firfilt_crcf_example				\
	examples/firfilt_rrrf_example				\
	examples/firdes_kaiser_example				\
	examples/firdespm_example				\
	examples/firhilb_example				\
	examples/firhilb_decim_example				\
	examples/firhilb_interp_example				\
	examples/firpfbch2_crcf_example				\
	examples/firinterp_crcf_example				\
	examples/firpfbch_crcf_example				\
	examples/firpfbch_crcf_analysis_example			\
	examples/firpfbch_crcf_synthesis_example		\
	examples/flexframesync_example				\
	examples/flexframesync_reconfig_example			\
	examples/framesync64_example				\
	examples/freqmodem_example				\
	examples/fskmodem_example				\
	examples/gasearch_example				\
	examples/gasearch_knapsack_example			\
	examples/gmskframesync_example				\
	examples/gmskmodem_example				\
	examples/gradsearch_datafit_example			\
	examples/gradsearch_example				\
	examples/interleaver_example				\
	examples/interleaver_soft_example			\
	examples/interleaver_scatterplot_example		\
	examples/iirdes_example					\
	examples/iirdes_analog_example				\
	examples/iirdes_pll_example				\
	examples/iirdecim_crcf_example				\
	examples/iirfilt_cccf_example				\
	examples/iirfilt_crcf_example				\
	examples/iirfilt_crcf_dcblocker_example			\
	examples/iirinterp_crcf_example				\
	examples/kbd_window_example				\
	examples/lpc_example					\
	examples/libliquid_example				\
	examples/matched_filter_example				\
	examples/math_lngamma_example				\
	examples/math_primitive_root_example			\
	examples/modem_arb_example				\
	examples/modem_example					\
	examples/modem_soft_example				\
	examples/modular_arithmetic_example			\
	examples/msequence_example				\
	examples/msresamp_crcf_example				\
	examples/msresamp2_crcf_example				\
	examples/nco_example					\
	examples/nco_pll_example				\
	examples/nco_pll_modem_example				\
	examples/nyquist_filter_example				\
	examples/ofdmflexframesync_example			\
	examples/ofdmframesync_example				\
	examples/packetizer_example				\
	examples/packetizer_soft_example			\
	examples/pll_example					\
	examples/polyfit_example				\
	examples/polyfit_lagrange_example			\
	examples/poly_findroots_example				\
	examples/qdetector_cccf_example				\
	examples/qpacketmodem_performance_example		\
	examples/qpacketmodem_example				\
	examples/qpilotsync_example				\
	examples/qnsearch_example				\
	examples/quantize_example				\
	examples/random_histogram_example			\
	examples/repack_bytes_example				\
	examples/resamp_crcf_example				\
	examples/resamp2_cccf_example				\
	examples/resamp2_crcf_example				\
	examples/resamp2_crcf_decim_example			\
	examples/resamp2_crcf_filter_example			\
	examples/resamp2_crcf_interp_example			\
	examples/ricek_channel_example				\
	examples/scramble_example				\
	examples/smatrix_example				\
	examples/spgramcf_example				\
	examples/spgramf_example				\
	examples/symsync_crcf_example				\
	examples/symsync_crcf_full_example			\
	examples/symsync_crcf_kaiser_example			\
	examples/symstreamcf_example				\
	examples/symtrack_cccf_example				\
	examples/wdelayf_example				\
	examples/windowf_example				\

#	examples/metadata_example
#	examples/ofdmframegen_example
#	examples/gmskframe_example
#	examples/fading_generator_example

example_objects	= $(patsubst %,%.o,$(example_programs))
examples: $(example_programs)

EXAMPLES_LDFLAGS = $(LDFLAGS)

# NOTE: linked libraries must come _after_ the target program
$(example_objects): %.o : %.c

$(example_programs): % : %.o libliquid.a
	$(CC) $(CFLAGS) $^ -o $@ $(LDFLAGS)

# clean examples
clean-examples:
	$(RM) examples/*.o
	$(RM) $(example_programs)

## 
## TARGET : sandbox   - build all sandbox binaries
##

# NOTE: sandbox _requires_ fftw3 to build
.PHONY: sandbox
sandbox_programs =						\
	sandbox/bpresync_test					\
	sandbox/cpmodem_test					\
	sandbox/count_ones_gentab				\
	sandbox/crc_gentab					\
	sandbox/ellip_func_test					\
	sandbox/ellip_test					\
	sandbox/eqlms_cccf_test					\
	sandbox/fecsoft_ber_test				\
	sandbox/fec_golay2412_test				\
	sandbox/fec_golay_test					\
	sandbox/fec_hamming3126_example				\
	sandbox/fec_hamming128_test				\
	sandbox/fec_hamming128_gentab				\
	sandbox/fec_hamming128_example				\
	sandbox/fec_hamming74_gentab				\
	sandbox/fec_hamming84_gentab				\
	sandbox/fec_hamming_test				\
	sandbox/fec_ldpc_test					\
	sandbox/fec_rep3_test					\
	sandbox/fec_rep5_test					\
	sandbox/fec_secded2216_test				\
	sandbox/fec_secded3932_test				\
	sandbox/fec_secded7264_test				\
	sandbox/fec_spc2216_test				\
	sandbox/fec_secded_punctured_test			\
	sandbox/fecsoft_conv_test				\
	sandbox/fecsoft_hamming128_gentab			\
	sandbox/fecsoft_ldpc_test				\
	sandbox/fec_sumproduct_test				\
	sandbox/fskmodem_test					\
	sandbox/fft_dual_radix_test				\
	sandbox/fft_mixed_radix_test				\
	sandbox/fft_recursive_plan_test				\
	sandbox/fft_recursive_test				\
	sandbox/fft_rader_prime_test				\
	sandbox/fft_rader_prime_radix2_test			\
	sandbox/fft_r2r_test					\
	sandbox/firdes_energy_test				\
	sandbox/firdes_fexp_test				\
	sandbox/firdes_gmskrx_test				\
	sandbox/firdes_length_test				\
	sandbox/firfarrow_rrrf_test				\
	sandbox/firpfbch_analysis_alignment_test		\
	sandbox/firpfbch2_analysis_equivalence_test		\
	sandbox/firpfbch2_test					\
	sandbox/firpfbch_analysis_equivalence_test		\
	sandbox/firpfbch_synthesis_equivalence_test		\
	sandbox/gmskmodem_test					\
	sandbox/gmskmodem_coherent_test				\
	sandbox/gmskmodem_equalizer_test			\
	sandbox/householder_test				\
	sandbox/iirdes_example					\
	sandbox/iirfilt_intdiff_test				\
	sandbox/levinson_test					\
	sandbox/matched_filter_test				\
	sandbox/matched_filter_cfo_test				\
	sandbox/math_lngamma_test				\
	sandbox/math_cacosf_test				\
	sandbox/math_casinf_test				\
	sandbox/math_catanf_test				\
	sandbox/math_cexpf_test					\
	sandbox/math_clogf_test					\
	sandbox/math_csqrtf_test				\
	sandbox/matrix_test					\
	sandbox/minsearch_test					\
	sandbox/minsearch2_test					\
	sandbox/matrix_eig_test					\
	sandbox/modem_demodulate_arb_gentab			\
	sandbox/modem_demodulate_soft_test			\
	sandbox/modem_demodulate_soft_gentab			\
	sandbox/mskmodem_test					\
	sandbox/msresamp_crcf_test				\
	sandbox/ofdmoqam_firpfbch_test				\
	sandbox/ofdm_ber_test					\
	sandbox/ofdmframe_papr_test				\
	sandbox/ofdmframesync_cfo_test				\
	sandbox/pll_design_test					\
	sandbox/predemod_sync_test				\
	sandbox/quasinewton_test				\
	sandbox/resamp2_crcf_filterbank_test			\
	sandbox/resamp2_crcf_interp_recreate_test		\
	sandbox/reverse_byte_gentab				\
	sandbox/rkaiser2_test					\
	sandbox/shadowing_test					\
	sandbox/simplex_test					\
	sandbox/symsync_crcf_test				\
	sandbox/symsync_eqlms_test				\
	sandbox/svd_test					\
	sandbox/thiran_allpass_iir_test				\
	sandbox/vectorcf_test					\

#	sandbox/packetizer_persistent_ber_test
#	firpfbch_analysis_test
#	sandbox/ofdmoqam_firpfbch_cfo_test
#	sandbox/mdct_test
#	sandbox/fct_test


sandbox_objects	= $(patsubst %,%.o,$(sandbox_programs))
sandbox: $(sandbox_programs)
SANDBOX_LDFLAGS = $(LDFLAGS) -lfftw3f

# NOTE: linked libraries must come _after_ the target program
$(sandbox_objects): %.o : %.c

$(sandbox_programs): % : %.o libliquid.a
	$(CC) $(CFLAGS) $^ -o $@ $(LDFLAGS)

# clean sandbox
clean-sandbox:
	$(RM) sandbox/*.o
	$(RM) $(sandbox_programs)


##
## TARGET : world     - build absolutely everything
##
world : all check bench examples sandbox

##
## TARGET : clean     - clean build (objects, dependencies, libraries, etc.)
##

.PHONY: clean

clean-modules:
	@echo "cleaning modules..."
	$(RM) src/agc/src/*.o          src/agc/bench/*.o          src/agc/tests/*.o
	$(RM) src/audio/src/*.o        src/audio/bench/*.o        src/audio/tests/*.o
	$(RM) src/buffer/src/*.o       src/buffer/bench/*.o       src/buffer/tests/*.o
	$(RM) src/channel/src/*.o      src/channel/bench/*.o      src/channel/tests/*.o
	$(RM) src/dotprod/src/*.o      src/dotprod/bench/*.o      src/dotprod/tests/*.o
	$(RM) src/equalization/src/*.o src/equalization/bench/*.o src/equalization/tests/*.o
	$(RM) src/fec/src/*.o          src/fec/bench/*.o          src/fec/tests/*.o
	$(RM) src/fft/src/*.o          src/fft/bench/*.o          src/fft/tests/*.o
	$(RM) src/filter/src/*.o       src/filter/bench/*.o       src/filter/tests/*.o
	$(RM) src/framing/src/*.o      src/framing/bench/*.o      src/framing/tests/*.o
	$(RM) src/math/src/*.o         src/math/bench/*.o         src/math/tests/*.o
	$(RM) src/matrix/src/*.o       src/matrix/bench/*.o       src/matrix/tests/*.o
	$(RM) src/modem/src/*.o        src/modem/bench/*.o        src/modem/tests/*.o
	$(RM) src/multichannel/src/*.o src/multichannel/bench/*.o src/multichannel/tests/*.o
	$(RM) src/nco/src/*.o          src/nco/bench/*.o          src/nco/tests/*.o
	$(RM) src/optim/src/*.o        src/optim/bench/*.o        src/optim/tests/*.o
	$(RM) src/quantization/src/*.o src/quantization/bench/*.o src/quantization/tests/*.o
	$(RM) src/random/src/*.o       src/random/bench/*.o       src/random/tests/*.o
	$(RM) src/sequence/src/*.o     src/sequence/bench/*.o     src/sequence/tests/*.o
	$(RM) src/utility/src/*.o      src/utility/bench/*.o      src/utility/tests/*.o
	$(RM) src/vector/src/*.o       src/vector/bench/*.o       src/vector/tests/*.o
	$(RM) src/libliquid.o

clean: clean-modules clean-autoscript clean-check clean-bench clean-examples clean-sandbox
	$(RM) $(extra_clean)
	$(RM) libliquid.a
	$(RM) $(SHARED_LIB)

##
## TARGET : distclean - removes everything except the originally distributed files
##

distclean: clean
	@echo "cleaning distribution..."
	$(RM) octave-core *.m
	$(RM) configure config.h config.h.in config.h.in~ config.log config.status
	$(RM) -r autom4te.cache
	$(RM) aclocal.m4
	$(RM) makefile
<|MERGE_RESOLUTION|>--- conflicted
+++ resolved
@@ -1424,11 +1424,8 @@
 	examples/bpresync_example				\
 	examples/bsequence_example				\
 	examples/cbufferf_example				\
-<<<<<<< HEAD
 	examples/cgsolve_example				\
-=======
 	examples/channel_cccf_example				\
->>>>>>> c0d0734a
 	examples/chromosome_example				\
 	examples/compand_example				\
 	examples/compand_cf_example				\
