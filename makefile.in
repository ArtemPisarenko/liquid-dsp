--- conflicted
+++ resolved
@@ -63,20 +63,12 @@
 RANLIB		:= @RANLIB@
 
 # flags
-<<<<<<< HEAD
-INCLUDE_CFLAGS	= $(addprefix -I ,$(include_dirs))
+INCLUDE_CFLAGS	= $(addprefix -I,$(include_dirs))
 CONFIG_CFLAGS	= @CFLAGS@ @DEBUG_MSG_OPTION@ @ARCH_OPTION@
-CFLAGS		+= $(INCLUDE_CFLAGS) -Wall -fPIC $(CONFIG_CFLAGS)
-LDFLAGS		+= @LDFLAGS@ @LIBS@
-=======
-INCLUDE_CFLAGS	= $(addprefix -I,$(include_dirs))
-CONFIG_CFLAGS	= @CFLAGS@ @DEBUG_OPTION@ @ARCH_OPTION@
-# -g : debugging info
 CPPFLAGS	= @CPPFLAGS@ $(INCLUDE_CFLAGS)
 CFLAGS		= $(CONFIG_CFLAGS) -Wall -fPIC
 LDFLAGS		= @LDFLAGS@
 LIBS		= @LIBS@
->>>>>>> c0b98ac8
 ARFLAGS		= r
 PATHSEP		= /
 
@@ -1302,8 +1294,8 @@
 # on the target platform.
 .PHONY: bench
 bench_prog	= benchmark
-BENCH_CPPFLAGS	= $(CONFIG_CPPFLAGS)
-BENCH_CFLAGS	= -Wall $(CONFIG_CFLAGS)
+BENCH_CPPFLAGS	= $(CPPFLAGS)
+BENCH_CFLAGS	= -Wall $(CFLAGS)
 BENCH_LDFLAGS	= $(LDFLAGS)
 BENCH_LIBS	= $(LIBS)
 
