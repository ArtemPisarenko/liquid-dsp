# Copyright (c) 2007, 2008, 2009, 2010, 2011, 2012, 2013 Joseph Gaeddert
#
# This file is part of liquid.
#
# liquid is free software: you can redistribute it and/or modify
# it under the terms of the GNU General Public License as published by
# the Free Software Foundation, either version 3 of the License, or
# (at your option) any later version.
#
# liquid is distributed in the hope that it will be useful,
# but WITHOUT ANY WARRANTY; without even the implied warranty of
# MERCHANTABILITY or FITNESS FOR A PARTICULAR PURPOSE.  See the
# GNU General Public License for more details.
#
# You should have received a copy of the GNU General Public License
# along with liquid.  If not, see <http://www.gnu.org/licenses/>.

# 
# Makefile for liquid-dsp libraries
#
# Targets:
#    all                 :   dynamic shared-library object (e.g. libliquid.so)
#    install             :   install the dynamic shared library object and
#                            header file(s)
#    uninstall           :   uninstall the library and header file(s)
#    clean               :   clean all targets (bench, check, examples, etc)
#    distclean           :   removes everything except the originally distributed files
#    check               :   build and run autotest program
#    bench               :   build and run benchmarking program
#    examples            :   build all examples
#    sandbox             :   build all sandbox examples
#    world               :   build absolutely everything (but don't install)
#
#    clean-modules       :   clean all modules
#    clean-examples      :   clean examples programs
#    clean-sandbox       :   clean sandbox programs
#    clean-check         :   clean autotest program
#    clean-bench         :   clean benchmark program
#    clean-doc           :   clean documentation
#

# autoconf initialization macros
NAME      := @PACKAGE_NAME@
VERSION   := @PACKAGE_VERSION@
BUGREPORT := @PACKAGE_BUGREPORT@

# paths
srcdir = @srcdir@
prefix = @prefix@
exec_prefix = @exec_prefix@
VPATH = @srcdir@
include_dirs	:= . include
vpath %.h $(include_dirs)
modulesdir = src

# programs
CC = @CC@
MV	:= mv -f
RM	:= rm -f
SED	:= @SED@
GREP	:= @GREP@
AR	:= ar
RANLIB	:= ranlib

# flags
INCLUDE_CFLAGS	= $(addprefix -I ,$(include_dirs))
CONFIG_CFLAGS	= @CFLAGS@ @PROFILE_OPTION@ @DEBUG_OPTION@
# -g : debugging info
CFLAGS		+= $(INCLUDE_CFLAGS) -Wall -fPIC $(CONFIG_CFLAGS)
LDFLAGS		+= @LIBS@
ARFLAGS		= r
PATHSEP		= /

# 
# liquid headers
#
headers_install	:= liquid.h
headers		:= $(headers_install) liquid.internal.h
include_headers	:= $(addprefix include/,$(headers))


## 
## liquid-dsp modules
##

all:

# additional targets to clean
extra_clean :=

# additional autotest objects
autotest_extra_obj :=

# additional benchmark objects
benchmark_extra_obj :=

#
# MODULE : agc - automatic gain control
#

# object files
agc_objects =							\
	src/agc/src/agc_crcf.o					\
	src/agc/src/agc_rrrf.o					\

# explicit targets and dependencies

src/agc/src/agc_crcf.o : %.o : %.c src/agc/src/agc.c $(headers)

src/agc/src/agc_rrrf.o : %.o : %.c src/agc/src/agc.c $(headers)

# autotests
agc_autotests :=						\
	src/agc/tests/agc_crcf_autotest.c			\

# benchmarks
agc_benchmarks :=						\
	src/agc/bench/agc_crcf_benchmark.c			\

#
# MODULE : audio
#

# described below
audio_objects :=						\
	src/audio/src/cvsd.o					\

src/cvsd/src/cvsd.o : %.o : %.c $(headers)


audio_autotests :=						\
	src/audio/tests/cvsd_autotest.c				\

audio_benchmarks :=						\
	src/audio/bench/cvsd_benchmark.c			\


# 
# MODULE : buffer
# 

buffer_objects :=						\
	src/buffer/src/bufferf.o				\
	src/buffer/src/buffercf.o				\

#	src/buffer/src/bufferui.c				\

buffer_includes :=						\
	src/buffer/src/buffer.c					\
	src/buffer/src/wdelay.c					\
	src/buffer/src/window.c					\

src/buffer/src/bufferf.o : %.o : %.c $(headers) $(buffer_includes)

src/buffer/src/buffercf.o : %.o : %.c $(headers) $(buffer_includes)

src/buffer/src/bufferui.o : %.o : %.c $(headers) $(buffer_includes)


buffer_autotests :=						\
	src/buffer/tests/cbuffer_autotest.c			\
	src/buffer/tests/sbuffer_autotest.c			\
	src/buffer/tests/wdelay_autotest.c			\
	src/buffer/tests/window_autotest.c			\

buffer_benchmarks :=						\
	src/buffer/bench/window_push_benchmark.c		\
	src/buffer/bench/window_read_benchmark.c		\

# 
# MODULE : dotprod
#
dotprod_objects :=						\
	@MLIBS_DOTPROD@						\

src/dotprod/src/dotprod_cccf.o : %.o : %.c $(headers) src/dotprod/src/dotprod.c

src/dotprod/src/dotprod_crcf.o : %.o : %.c $(headers) src/dotprod/src/dotprod.c

src/dotprod/src/dotprod_rrrf.o : %.o : %.c $(headers) src/dotprod/src/dotprod.c

src/dotprod/src/sumsq.o : %.o : %.c $(headers)

# specific machine architectures

# AltiVec
src/dotprod/src/dotprod_rrrf.av.o : %.o : %.c $(headers)

# MMX/SSE2
src/dotprod/src/dotprod_rrrf.mmx.o : %.o : %.c $(headers)
src/dotprod/src/dotprod_crcf.mmx.o : %.o : %.c $(headers)
src/dotprod/src/dotprod_cccf.mmx.o : %.o : %.c $(headers)

src/dotprod/src/sumsq.mmx.o : %.o : %.c $(headers)

# SSE4.1/2
src/dotprod/src/dotprod_rrrf.sse4.o : %.o : %.c $(headers)

dotprod_autotests :=						\
	src/dotprod/tests/dotprod_rrrf_autotest.c		\
	src/dotprod/tests/dotprod_crcf_autotest.c		\
	src/dotprod/tests/dotprod_cccf_autotest.c		\
	src/dotprod/tests/sumsqf_autotest.c			\
	src/dotprod/tests/sumsqcf_autotest.c			\

dotprod_benchmarks :=						\
	src/dotprod/bench/dotprod_cccf_benchmark.c		\
	src/dotprod/bench/dotprod_crcf_benchmark.c		\
	src/dotprod/bench/dotprod_rrrf_benchmark.c		\
	src/dotprod/bench/sumsqf_benchmark.c			\
	src/dotprod/bench/sumsqcf_benchmark.c			\

# 
# MODULE : equalization
#
equalization_objects :=						\
	src/equalization/src/equalizer_cccf.o			\
	src/equalization/src/equalizer_rrrf.o			\


$(equalization_objects) : %.o : %.c $(headers) src/equalization/src/eqlms.c src/equalization/src/eqrls.c


# autotests
equalization_autotests :=					\
	src/equalization/tests/eqrls_rrrf_autotest.c		\


# benchmarks
equalization_benchmarks :=					\
	src/equalization/bench/eqlms_cccf_benchmark.c		\
	src/equalization/bench/eqrls_cccf_benchmark.c		\

# 
# MODULE : fec - forward error-correction
#
fec_objects :=							\
	src/fec/src/crc.o					\
	src/fec/src/fec.o					\
	src/fec/src/fec_conv.o					\
	src/fec/src/fec_conv_poly.o				\
	src/fec/src/fec_conv_pmatrix.o				\
	src/fec/src/fec_conv_punctured.o			\
	src/fec/src/fec_golay2412.o				\
	src/fec/src/fec_hamming74.o				\
	src/fec/src/fec_hamming84.o				\
	src/fec/src/fec_hamming128.o				\
	src/fec/src/fec_hamming1511.o				\
	src/fec/src/fec_hamming3126.o				\
	src/fec/src/fec_hamming128_gentab.o			\
	src/fec/src/fec_pass.o					\
	src/fec/src/fec_rep3.o					\
	src/fec/src/fec_rep5.o					\
	src/fec/src/fec_rs.o					\
	src/fec/src/fec_secded2216.o				\
	src/fec/src/fec_secded3932.o				\
	src/fec/src/fec_secded7264.o				\
	src/fec/src/interleaver.o				\
	src/fec/src/packetizer.o				\
	src/fec/src/sumproduct.o				\


# list explicit targets and dependencies here
$(fec_objects) : %.o : %.c $(headers)

# autotests
fec_autotests :=						\
	src/fec/tests/crc_autotest.c				\
	src/fec/tests/fec_autotest.c				\
	src/fec/tests/fec_soft_autotest.c			\
	src/fec/tests/fec_golay2412_autotest.c			\
	src/fec/tests/fec_hamming74_autotest.c			\
	src/fec/tests/fec_hamming84_autotest.c			\
	src/fec/tests/fec_hamming128_autotest.c			\
	src/fec/tests/fec_hamming1511_autotest.c		\
	src/fec/tests/fec_hamming3126_autotest.c		\
	src/fec/tests/fec_reedsolomon_autotest.c		\
	src/fec/tests/fec_rep3_autotest.c			\
	src/fec/tests/fec_rep5_autotest.c			\
	src/fec/tests/fec_secded2216_autotest.c			\
	src/fec/tests/fec_secded3932_autotest.c			\
	src/fec/tests/fec_secded7264_autotest.c			\
	src/fec/tests/interleaver_autotest.c			\
	src/fec/tests/packetizer_autotest.c			\


# benchmarks
fec_benchmarks :=						\
	src/fec/bench/crc_benchmark.c				\
	src/fec/bench/fec_encode_benchmark.c			\
	src/fec/bench/fec_decode_benchmark.c			\
	src/fec/bench/fecsoft_decode_benchmark.c		\
	src/fec/bench/sumproduct_benchmark.c			\
	src/fec/bench/interleaver_benchmark.c			\
	src/fec/bench/packetizer_decode_benchmark.c		\

# 
# MODULE : fft - fast Fourier transforms, discrete sine/cosine transforms, etc.
#

fft_objects :=							\
	src/fft/src/fftf.o					\
	src/fft/src/asgram.o					\
	src/fft/src/spgram.o					\
	src/fft/src/fft_utilities.o				\

# explicit targets and dependencies
fft_includes :=							\
	src/fft/src/fft_common.c				\
	src/fft/src/fft_dft.c					\
	src/fft/src/fft_radix2.c				\
	src/fft/src/fft_mixed_radix.c				\
	src/fft/src/fft_rader.c					\
	src/fft/src/fft_rader2.c				\
	src/fft/src/fft_r2r_1d.c				\

src/fft/src/fftf.o : %.o : %.c $(headers) $(fft_includes)

src/fft/src/asgram.o : %.o : %.c $(headers)

src/fft/src/dct.o : %.o : %.c $(headers)

src/fft/src/fftf.o : %.o : %.c $(headers)

src/fft/src/fft_utilities.o : %.o : %.c $(headers)

src/fft/src/mdct.o : %.o : %.c $(headers)

# fft autotest scripts
fft_autotests :=						\
	src/fft/tests/fft_small_autotest.c			\
	src/fft/tests/fft_radix2_autotest.c			\
	src/fft/tests/fft_composite_autotest.c			\
	src/fft/tests/fft_prime_autotest.c			\
	src/fft/tests/fft_r2r_autotest.c			\
	src/fft/tests/fft_shift_autotest.c			\

# additional autotest objects
autotest_extra_obj +=						\
	src/fft/tests/fft_runtest.o				\
	src/fft/tests/data/fft_data_2.o				\
	src/fft/tests/data/fft_data_3.o				\
	src/fft/tests/data/fft_data_4.o				\
	src/fft/tests/data/fft_data_5.o				\
	src/fft/tests/data/fft_data_6.o				\
	src/fft/tests/data/fft_data_7.o				\
	src/fft/tests/data/fft_data_8.o				\
	src/fft/tests/data/fft_data_9.o				\
	src/fft/tests/data/fft_data_10.o			\
	src/fft/tests/data/fft_data_16.o			\
	src/fft/tests/data/fft_data_17.o			\
	src/fft/tests/data/fft_data_20.o			\
	src/fft/tests/data/fft_data_21.o			\
	src/fft/tests/data/fft_data_22.o			\
	src/fft/tests/data/fft_data_24.o			\
	src/fft/tests/data/fft_data_26.o			\
	src/fft/tests/data/fft_data_30.o			\
	src/fft/tests/data/fft_data_32.o			\
	src/fft/tests/data/fft_data_35.o			\
	src/fft/tests/data/fft_data_36.o			\
	src/fft/tests/data/fft_data_43.o			\
	src/fft/tests/data/fft_data_48.o			\
	src/fft/tests/data/fft_data_63.o			\
	src/fft/tests/data/fft_data_64.o			\
	src/fft/tests/data/fft_data_79.o			\
	src/fft/tests/data/fft_data_92.o			\
	src/fft/tests/data/fft_data_96.o			\
	src/fft/tests/data/fft_data_120.o			\
	src/fft/tests/data/fft_data_130.o			\
	src/fft/tests/data/fft_data_157.o			\
	src/fft/tests/data/fft_data_192.o			\
	src/fft/tests/data/fft_data_317.o			\
	src/fft/tests/data/fft_data_509.o			\
	src/fft/tests/data/fft_r2rdata_8.o			\
	src/fft/tests/data/fft_r2rdata_27.o			\
	src/fft/tests/data/fft_r2rdata_32.o			\

# fft benchmark scripts
fft_benchmarks :=						\
	src/fft/bench/fft_composite_benchmark.c			\
	src/fft/bench/fft_prime_benchmark.c			\
	src/fft/bench/fft_radix2_benchmark.c			\
	src/fft/bench/fft_r2r_benchmark.c			\

# additional benchmark objects
benchmark_extra_obj :=						\
	src/fft/bench/fft_runbench.o				\

#
# MODULE : filter
#

filter_objects :=						\
	src/filter/src/bessel.o					\
	src/filter/src/butter.o					\
	src/filter/src/cheby1.o					\
	src/filter/src/cheby2.o					\
	src/filter/src/ellip.o					\
	src/filter/src/filter_rrrf.o				\
	src/filter/src/filter_crcf.o				\
	src/filter/src/filter_cccf.o				\
	src/filter/src/firdes.o					\
	src/filter/src/firdespm.o				\
	src/filter/src/fnyquist.o				\
	src/filter/src/gmsk.o					\
	src/filter/src/group_delay.o				\
	src/filter/src/hM3.o					\
	src/filter/src/iirdes.pll.o				\
	src/filter/src/iirdes.o					\
	src/filter/src/lpc.o					\
	src/filter/src/rcos.o					\
	src/filter/src/rkaiser.o				\
	src/filter/src/rrcos.o					\


# list explicit targets and dependencies here
filter_includes :=						\
	src/filter/src/firdecim.c				\
	src/filter/src/firfarrow.c				\
	src/filter/src/firfilt.c				\
	src/filter/src/firhilb.c				\
	src/filter/src/firinterp.c				\
	src/filter/src/firpfb.c					\
	src/filter/src/iirdecim.c				\
	src/filter/src/iirfilt.c				\
	src/filter/src/iirfiltsos.c				\
	src/filter/src/iirinterp.c				\
	src/filter/src/msresamp.c				\
	src/filter/src/resamp.c					\
	src/filter/src/resamp2.c				\
	src/filter/src/symsync.c				\

src/filter/src/bessel.o : %.o : %.c $(headers)

src/filter/src/bessel.o : %.o : %.c $(headers)

src/filter/src/butter.o : %.o : %.c $(headers)

src/filter/src/cheby1.o : %.o : %.c $(headers)

src/filter/src/cheby2.o : %.o : %.c $(headers)

src/filter/src/ellip.o : %.o : %.c $(headers)

src/filter/src/filter_rrrf.o : %.o : %.c $(headers) $(filter_includes)

src/filter/src/filter_crcf.o : %.o : %.c $(headers) $(filter_includes)

src/filter/src/filter_cccf.o : %.o : %.c $(headers) $(filter_includes)

src/filter/src/firdes.o : %.o : %.c $(headers)

src/filter/src/firdespm.o : %.o : %.c $(headers)

src/filter/src/group_delay.o : %.o : %.c $(headers)

src/filter/src/hM3.o : %.o : %.c $(headers)

src/filter/src/iirdes.pll.o : %.o : %.c $(headers)

src/filter/src/iirdes.o : %.o : %.c $(headers)

src/filter/src/lpc.o : %.o : %.c $(headers)

src/filter/src/rcos.o : %.o : %.c $(headers)

src/filter/src/rkaiser.o : %.o : %.c $(headers)

src/filter/src/rrcos.o : %.o : %.c $(headers)


filter_autotests :=						\
	src/filter/tests/filter_crosscorr_autotest.c		\
	src/filter/tests/firdecim_xxxf_autotest.c		\
	src/filter/tests/firdes_autotest.c			\
	src/filter/tests/firdespm_autotest.c			\
	src/filter/tests/firfilt_xxxf_autotest.c		\
	src/filter/tests/firhilb_autotest.c			\
	src/filter/tests/firinterp_autotest.c			\
	src/filter/tests/firpfb_autotest.c			\
	src/filter/tests/groupdelay_autotest.c			\
	src/filter/tests/iirdes_autotest.c			\
	src/filter/tests/iirfilt_xxxf_autotest.c		\
	src/filter/tests/iirfiltsos_rrrf_autotest.c		\
	src/filter/tests/msresamp_crcf_autotest.c		\
	src/filter/tests/resamp_crcf_autotest.c			\
	src/filter/tests/resamp2_crcf_autotest.c		\

# additional autotest objects
autotest_extra_obj +=						\
	src/filter/tests/firdecim_runtest.o			\
								\
	src/filter/tests/data/firdecim_rrrf_data_M2h4x20.o	\
	src/filter/tests/data/firdecim_crcf_data_M2h4x20.o	\
	src/filter/tests/data/firdecim_cccf_data_M2h4x20.o	\
								\
	src/filter/tests/data/firdecim_rrrf_data_M3h7x30.o	\
	src/filter/tests/data/firdecim_crcf_data_M3h7x30.o	\
	src/filter/tests/data/firdecim_cccf_data_M3h7x30.o	\
								\
	src/filter/tests/data/firdecim_rrrf_data_M4h13x40.o	\
	src/filter/tests/data/firdecim_crcf_data_M4h13x40.o	\
	src/filter/tests/data/firdecim_cccf_data_M4h13x40.o	\
								\
	src/filter/tests/data/firdecim_rrrf_data_M5h23x50.o	\
	src/filter/tests/data/firdecim_crcf_data_M5h23x50.o	\
	src/filter/tests/data/firdecim_cccf_data_M5h23x50.o	\
								\
	src/filter/tests/firfilt_runtest.o			\
								\
	src/filter/tests/data/firfilt_rrrf_data_h4x8.o		\
	src/filter/tests/data/firfilt_crcf_data_h4x8.o		\
	src/filter/tests/data/firfilt_cccf_data_h4x8.o		\
								\
	src/filter/tests/data/firfilt_rrrf_data_h7x16.o		\
	src/filter/tests/data/firfilt_crcf_data_h7x16.o		\
	src/filter/tests/data/firfilt_cccf_data_h7x16.o		\
								\
	src/filter/tests/data/firfilt_rrrf_data_h13x32.o	\
	src/filter/tests/data/firfilt_crcf_data_h13x32.o	\
	src/filter/tests/data/firfilt_cccf_data_h13x32.o	\
								\
	src/filter/tests/data/firfilt_rrrf_data_h23x64.o	\
	src/filter/tests/data/firfilt_crcf_data_h23x64.o	\
	src/filter/tests/data/firfilt_cccf_data_h23x64.o	\
								\
	src/filter/tests/iirfilt_runtest.o			\
								\
	src/filter/tests/data/iirfilt_rrrf_data_h3x64.o		\
	src/filter/tests/data/iirfilt_crcf_data_h3x64.o		\
	src/filter/tests/data/iirfilt_cccf_data_h3x64.o		\
								\
	src/filter/tests/data/iirfilt_rrrf_data_h5x64.o		\
	src/filter/tests/data/iirfilt_crcf_data_h5x64.o		\
	src/filter/tests/data/iirfilt_cccf_data_h5x64.o		\
								\
	src/filter/tests/data/iirfilt_rrrf_data_h7x64.o		\
	src/filter/tests/data/iirfilt_crcf_data_h7x64.o		\
	src/filter/tests/data/iirfilt_cccf_data_h7x64.o		\

filter_benchmarks :=						\
	src/filter/bench/firdecim_benchmark.c			\
	src/filter/bench/firhilb_benchmark.c			\
	src/filter/bench/firinterp_crcf_benchmark.c		\
	src/filter/bench/firfilt_crcf_benchmark.c		\
	src/filter/bench/iirfilt_crcf_benchmark.c		\
	src/filter/bench/resamp_crcf_benchmark.c		\
	src/filter/bench/resamp2_crcf_benchmark.c		\
	src/filter/bench/symsync_crcf_benchmark.c		\

# 
# MODULE : framing
#

framing_objects :=						\
	src/framing/src/bpacketgen.o				\
	src/framing/src/bpacketsync.o				\
	src/framing/src/bpresync_cccf.o				\
	src/framing/src/bsync_rrrf.o				\
	src/framing/src/bsync_crcf.o				\
	src/framing/src/bsync_cccf.o				\
	src/framing/src/detector_cccf.o				\
	src/framing/src/framesyncstats.o			\
	src/framing/src/framegen64.o				\
	src/framing/src/framesync64.o				\
	src/framing/src/flexframegen.o				\
	src/framing/src/flexframesync.o				\
	src/framing/src/gmskframegen.o				\
	src/framing/src/gmskframesync.o				\
	src/framing/src/ofdmflexframegen.o			\
	src/framing/src/ofdmflexframesync.o			\
	src/framing/src/presync_cccf.o				\


# list explicit targets and dependencies here

src/framing/src/bpacketgen.o : %.o : %.c $(headers)

src/framing/src/bpacketsync.o : %.o : %.c $(headers)

src/framing/src/bpresync_cccf.o : %.o : %.c $(headers) src/framing/src/bpresync.c

src/framing/src/bsync_rrrf.o : %.o : %.c $(headers) src/framing/src/bsync.c

src/framing/src/bsync_crcf.o : %.o : %.c $(headers) src/framing/src/bsync.c

src/framing/src/bsync_cccf.o : %.o : %.c $(headers) src/framing/src/bsync.c

src/framing/src/detector_cccf.o : %.o : %.c $(headers)

src/framing/src/framesyncstats.o : %.o : %.c $(headers)

src/framing/src/framegen64.o : %.o : %.c $(headers)

src/framing/src/framesync64.o : %.o : %.c $(headers)

src/framing/src/flexframegen.o : %.o : %.c $(headers)

src/framing/src/flexframesync.o : %.o : %.c $(headers)

src/framing/src/ofdmflexframegen.o : %.o : %.c $(headers)

src/framing/src/ofdmflexframesync.o : %.o : %.c $(headers)

src/framing/src/presync_cccf.o : %.o : %.c $(headers) src/framing/src/presync.c


framing_autotests :=						\
	src/framing/tests/bpacketsync_autotest.c		\
	src/framing/tests/bsync_autotest.c			\
	src/framing/tests/detector_autotest.c			\
	src/framing/tests/framesync64_autotest.c		\


framing_benchmarks :=						\
	src/framing/bench/presync_benchmark.c			\
	src/framing/bench/bpacketsync_benchmark.c		\
	src/framing/bench/bpresync_benchmark.c			\
	src/framing/bench/bsync_benchmark.c			\
	src/framing/bench/detector_benchmark.c			\
	src/framing/bench/flexframesync_benchmark.c		\
	src/framing/bench/framesync64_benchmark.c		\
	src/framing/bench/gmskframesync_benchmark.c		\


# 
# MODULE : math
#

math_objects :=							\
	src/math/src/poly.o					\
	src/math/src/polyc.o					\
	src/math/src/polyf.o					\
	src/math/src/polycf.o					\
	src/math/src/math.o					\
	src/math/src/math.bessel.o				\
	src/math/src/math.gamma.o				\
	src/math/src/math.complex.o				\
	src/math/src/math.trig.o				\
	src/math/src/modular_arithmetic.o			\


poly_includes :=						\
	src/math/src/poly.common.c				\
	src/math/src/poly.expand.c				\
	src/math/src/poly.findroots.c				\
	src/math/src/poly.lagrange.c				\

src/math/src/poly.o : %.o : %.c $(headers) $(poly_includes)

src/math/src/polyc.o : %.o : %.c $(headers) $(poly_includes)

src/math/src/polyf.o : %.o : %.c $(headers) $(poly_includes)

src/math/src/polycf.o : %.o : %.c $(headers) $(poly_includes)

src/math/src/math.o : %.o : %.c $(headers)

src/math/src/math.bessel.o : %.o : %.c $(headers)

src/math/src/math.gamma.o : %.o : %.c $(headers)

src/math/src/math.complex.o : %.o : %.c $(headers)

src/math/src/math.trig.o : %.o : %.c $(headers)

src/math/src/modular_arithmetic.o : %.o : %.c $(headers)


math_autotests :=						\
	src/math/tests/kbd_autotest.c				\
	src/math/tests/math_autotest.c				\
	src/math/tests/math_bessel_autotest.c			\
	src/math/tests/math_gamma_autotest.c			\
	src/math/tests/math_complex_autotest.c			\
	src/math/tests/polynomial_autotest.c			\


math_benchmarks :=						\
	src/math/bench/polyfit_benchmark.c			\


#
# MODULE : matrix
#

matrix_objects :=						\
	src/matrix/src/matrix.o					\
	src/matrix/src/matrixf.o				\
	src/matrix/src/matrixc.o				\
	src/matrix/src/matrixcf.o				\
	src/matrix/src/smatrix.common.o				\
	src/matrix/src/smatrixb.o				\
	src/matrix/src/smatrixf.o				\
	src/matrix/src/smatrixi.o				\


matrix_includes :=						\
	src/matrix/src/matrix.base.c				\
	src/matrix/src/matrix.cgsolve.c				\
	src/matrix/src/matrix.chol.c				\
	src/matrix/src/matrix.gramschmidt.c			\
	src/matrix/src/matrix.inv.c				\
	src/matrix/src/matrix.linsolve.c			\
	src/matrix/src/matrix.ludecomp.c			\
	src/matrix/src/matrix.qrdecomp.c			\
	src/matrix/src/matrix.math.c				\

src/matrix/src/matrix.o : %.o : %.c $(headers) $(matrix_includes)

src/matrix/src/matrixc.o : %.o : %.c $(headers) $(matrix_includes)

src/matrix/src/matrixf.o : %.o : %.c $(headers) $(matrix_includes)

src/matrix/src/matrixcf.o : %.o : %.c $(headers) $(matrix_includes)

src/matrix/src/smatrixb.o: %.o : %.c $(headers) src/matrix/src/smatrix.c

src/matrix/src/smatrixf.o: %.o : %.c $(headers) src/matrix/src/smatrix.c

src/matrix/src/smatrixi.o: %.o : %.c $(headers) src/matrix/src/smatrix.c


# matrix autotest scripts
matrix_autotests :=						\
	src/matrix/tests/matrixcf_autotest.c			\
	src/matrix/tests/matrixf_autotest.c			\
	src/matrix/tests/smatrixb_autotest.c			\
	src/matrix/tests/smatrixf_autotest.c			\
	src/matrix/tests/smatrixi_autotest.c			\

# additional autotest objects
autotest_extra_obj +=						\
	src/matrix/tests/data/matrixf_data_add.o		\
	src/matrix/tests/data/matrixf_data_aug.o		\
	src/matrix/tests/data/matrixf_data_cgsolve.o		\
	src/matrix/tests/data/matrixf_data_chol.o		\
	src/matrix/tests/data/matrixf_data_gramschmidt.o	\
	src/matrix/tests/data/matrixf_data_inv.o		\
	src/matrix/tests/data/matrixf_data_linsolve.o		\
	src/matrix/tests/data/matrixf_data_ludecomp.o		\
	src/matrix/tests/data/matrixf_data_mul.o		\
	src/matrix/tests/data/matrixf_data_qrdecomp.o		\
	src/matrix/tests/data/matrixf_data_transmul.o		\
								\
	src/matrix/tests/data/matrixcf_data_add.o		\
	src/matrix/tests/data/matrixcf_data_aug.o		\
	src/matrix/tests/data/matrixcf_data_chol.o		\
	src/matrix/tests/data/matrixcf_data_inv.o		\
	src/matrix/tests/data/matrixcf_data_linsolve.o		\
	src/matrix/tests/data/matrixcf_data_ludecomp.o		\
	src/matrix/tests/data/matrixcf_data_mul.o		\
	src/matrix/tests/data/matrixcf_data_qrdecomp.o		\
	src/matrix/tests/data/matrixcf_data_transmul.o		\

matrix_benchmarks :=						\
	src/matrix/bench/matrixf_inv_benchmark.c		\
	src/matrix/bench/matrixf_linsolve_benchmark.c		\
	src/matrix/bench/matrixf_mul_benchmark.c		\
	src/matrix/bench/smatrixf_mul_benchmark.c		\


# 
# MODULE : modem
#

modem_objects :=						\
	src/modem/src/ampmodem.o				\
	src/modem/src/gmskdem.o					\
	src/modem/src/gmskmod.o					\
	src/modem/src/modemf.o					\
	src/modem/src/modem_utilities.o				\
	src/modem/src/modem_apsk_const.o			\
	src/modem/src/modem_arb_const.o				\

# explicit targets and dependencies
modem_includes :=						\
	src/modem/src/freqdem.c					\
	src/modem/src/freqmod.c					\
	src/modem/src/modem_common.c				\
	src/modem/src/modem_psk.c				\
	src/modem/src/modem_dpsk.c				\
	src/modem/src/modem_ask.c				\
	src/modem/src/modem_qam.c				\
	src/modem/src/modem_apsk.c				\
	src/modem/src/modem_bpsk.c				\
	src/modem/src/modem_qpsk.c				\
	src/modem/src/modem_ook.c				\
	src/modem/src/modem_sqam32.c				\
	src/modem/src/modem_sqam128.c				\
	src/modem/src/modem_arb.c				\
	
#src/modem/src/modem_demod_soft_const.c

# main modem object
src/modem/src/modemf.o : %.o : %.c $(headers) $(modem_includes)

src/modem/src/gmskmod.o: %.o : %.c $(headers)

src/modem/src/gmskdem.o: %.o : %.c $(headers)

src/modem/src/ampmodem.o: %.o : %.c $(headers)

src/modem/src/freqmodem.o: %.o : %.c $(headers)

src/modem/src/modem_utilities.o: %.o : %.c $(headers)

src/modem/src/modem_apsk_const.o: %.o : %.c $(headers)

src/modem/src/modem_arb_const.o: %.o : %.c $(headers)


modem_autotests :=						\
	src/modem/tests/freqmodem_autotest.c			\
	src/modem/tests/modem_autotest.c			\
	src/modem/tests/modem_demodsoft_autotest.c		\
	src/modem/tests/modem_demodstats_autotest.c		\


modem_benchmarks :=						\
	src/modem/bench/gmskmodem_benchmark.c			\
	src/modem/bench/modem_modulate_benchmark.c		\
	src/modem/bench/modem_demodulate_benchmark.c		\
	src/modem/bench/modem_demodsoft_benchmark.c		\

# 
# MODULE : multichannel
#

multichannel_objects :=						\
	src/multichannel/src/firpfbch_crcf.o			\
	src/multichannel/src/firpfbch_cccf.o			\
	src/multichannel/src/ofdmframe.common.o			\
	src/multichannel/src/ofdmframegen.o			\
	src/multichannel/src/ofdmframesync.o			\

$(multichannel_objects) : %.o : %.c $(headers)

# list explicit targets and dependencies here
multichannel_includes :=					\
	src/multichannel/src/firpfbch.c				\
	src/multichannel/src/firpfbch2.c			\

src/multichannel/src/firpfbch_crcf.o : %.o : %.c $(headers) $(multichannel_includes)
src/multichannel/src/firpfbch_cccf.o : %.o : %.c $(headers) $(multichannel_includes)

# autotests
multichannel_autotests :=					\
	src/multichannel/tests/firpfbch2_crcf_autotest.c	\
	src/multichannel/tests/firpfbch_crcf_synthesizer_autotest.c	\
	src/multichannel/tests/firpfbch_crcf_analyzer_autotest.c	\
	src/multichannel/tests/ofdmframesync_autotest.c		\

# benchmarks
multichannel_benchmarks :=					\
	src/multichannel/bench/firpfbch_crcf_benchmark.c	\
	src/multichannel/bench/firpfbch2_crcf_benchmark.c	\
	src/multichannel/bench/ofdmframesync_acquire_benchmark.c	\
	src/multichannel/bench/ofdmframesync_rxsymbol_benchmark.c	\

# 
# MODULE : nco - numerically-controlled oscillator
#

nco_objects :=							\
	src/nco/src/nco_crcf.o					\
	src/nco/src/nco.utilities.o				\


src/nco/src/nco_crcf.o: %.o : %.c $(headers) src/nco/src/nco.c

src/nco/src/nco.utilities.o: %.o : %.c $(headers)


# autotests
nco_autotests :=						\
	src/nco/tests/nco_crcf_frequency_autotest.c		\
	src/nco/tests/nco_crcf_phase_autotest.c			\
	src/nco/tests/nco_crcf_pll_autotest.c			\
	src/nco/tests/unwrap_phase_autotest.c			\

# additional autotest objects
autotest_extra_obj +=						\
	src/nco/tests/data/nco_sincos_fsqrt1_2.o		\
	src/nco/tests/data/nco_sincos_fsqrt1_3.o		\
	src/nco/tests/data/nco_sincos_fsqrt1_5.o		\
	src/nco/tests/data/nco_sincos_fsqrt1_7.o		\

# benchmarks
nco_benchmarks :=						\
	src/nco/bench/nco_benchmark.c				\
	src/nco/bench/vco_benchmark.c				\

# 
# MODULE : optim - optimization
#

optim_objects :=						\
	src/optim/src/chromosome.o				\
	src/optim/src/gasearch.o				\
	src/optim/src/gradsearch.o				\
	src/optim/src/optim.common.o				\
	src/optim/src/qnsearch.o				\
	src/optim/src/utilities.o				\

$(optim_objects) : %.o : %.c $(headers)

# autotests
optim_autotests :=						\
	src/optim/tests/gradsearch_autotest.c			\

# benchmarks
optim_benchmarks :=


# 
# MODULE : quantization
#

quantization_objects :=						\
	src/quantization/src/compand.o				\
	src/quantization/src/quantizercf.o			\
	src/quantization/src/quantizerf.o			\
	src/quantization/src/quantizer.inline.o			\


src/quantization/src/compand.o: %.o : %.c $(headers)

src/quantization/src/quantizercf.o: %.o : %.c $(headers) src/quantization/src/quantizer.c

src/quantization/src/quantizerf.o: %.o : %.c $(headers) src/quantization/src/quantizer.c

src/quantization/src/quantizer.inline.o: %.o : %.c $(headers)


# autotests
quantization_autotests :=					\
	src/quantization/tests/compand_autotest.c		\
	src/quantization/tests/quantize_autotest.c		\


# benchmarks
quantization_benchmarks :=					\
	src/quantization/bench/quantizer_benchmark.c		\
	src/quantization/bench/compander_benchmark.c		\

# 
# MODULE : random
#

random_objects :=						\
	src/random/src/rand.o					\
	src/random/src/randn.o					\
	src/random/src/randexp.o				\
	src/random/src/randweib.o				\
	src/random/src/randgamma.o				\
	src/random/src/randnakm.o				\
	src/random/src/randricek.o				\
	src/random/src/scramble.o				\


$(random_objects) : %.o : %.c $(headers)

# autotests
random_autotests :=						\
	src/random/tests/scramble_autotest.c			\

#	src/random/tests/random_autotest.c


# benchmarks
random_benchmarks :=						\
	src/random/bench/random_benchmark.c			\


# 
# MODULE : sequence
#

sequence_objects :=						\
	src/sequence/src/bsequence.o				\
	src/sequence/src/msequence.o				\


$(sequence_objects) : %.o : %.c $(headers)


# autotests
sequence_autotests :=						\
	src/sequence/tests/bsequence_autotest.c			\
	src/sequence/tests/complementary_codes_autotest.c	\
	src/sequence/tests/msequence_autotest.c			\

# benchmarks
sequence_benchmarks :=						\
	src/sequence/bench/bsequence_benchmark.c		\

# 
# MODULE : utility
#

utility_objects :=						\
	src/utility/src/bshift_array.o				\
	src/utility/src/byte_utilities.o			\
	src/utility/src/msb_index.o				\
	src/utility/src/pack_bytes.o				\
	src/utility/src/shift_array.o				\

$(utility_objects) : %.o : %.c $(headers)

# autotests
utility_autotests :=						\
	src/utility/tests/bshift_array_autotest.c		\
	src/utility/tests/count_bits_autotest.c			\
	src/utility/tests/pack_bytes_autotest.c			\
	src/utility/tests/shift_array_autotest.c		\


# benchmarks
utility_benchmarks :=


<<<<<<< HEAD
#
# MODULE : vector
#

# main objects list
vector_objects :=						\
	@MLIBS_VECTOR@						\

# portable builds
src/vector/src/vectorf_add.port.o  : %.o : %.c $(headers) src/vector/src/vector_add.c
src/vector/src/vectorf_norm.port.o : %.o : %.c $(headers) src/vector/src/vector_norm.c
src/vector/src/vectorf_mul.port.o  : %.o : %.c $(headers) src/vector/src/vector_mul.c
src/vector/src/vectorf_trig.port.o : %.o : %.c $(headers) src/vector/src/vector_trig.c

src/vector/src/vectorcf_add.port.o  : %.o : %.c $(headers) src/vector/src/vector_add.c
src/vector/src/vectorcf_norm.port.o : %.o : %.c $(headers) src/vector/src/vector_norm.c
src/vector/src/vectorcf_mul.port.o  : %.o : %.c $(headers) src/vector/src/vector_mul.c
src/vector/src/vectorcf_trig.port.o : %.o : %.c $(headers) src/vector/src/vector_trig.c

# builds for specific architectures
# ...

# vector autotest scripts
vector_autotests :=

# additional autotest objects
autotest_extra_obj +=

# vector benchmark scripts
vector_benchmarks :=


# 
# MODULE : experimental
#

# legacy sources (not built, but keep around just in case)
#	src/experimental/legacy/dct.o
#	src/experimental/legacy/mdct.o
#	src/experimental/legacy/mdct_benchmark.c


# explicit targets and dependencies

experimental_filter_includes :=					\
	src/experimental/src/iirqmfb.c				\
	src/experimental/src/itqmfb.c				\
	src/experimental/src/qmfb.c				\
	src/experimental/src/symsync2.c				\
	src/experimental/src/symsynclp.c			\

src/experimental/src/filter_rrrf.o: %.o : %.c $(headers) $(experimental_filter_includes)

src/experimental/src/filter_crcf.o: %.o : %.c $(headers) $(experimental_filter_includes)

src/experimental/src/filter_cccf.o: %.o : %.c $(headers) $(experimental_filter_includes)



=======
>>>>>>> 63d6e277

# Target collection
#
# Information about targets for each module is collected
# in these variables
objects :=							\
	src/libliquid.o						\
	$(agc_objects)						\
	$(audio_objects)					\
	$(buffer_objects)					\
	$(dotprod_objects)					\
	$(equalization_objects)					\
	$(fec_objects)						\
	$(fft_objects)						\
	$(filter_objects)					\
	$(framing_objects)					\
	$(math_objects)						\
	$(matrix_objects)					\
	$(modem_objects)					\
	$(multichannel_objects)					\
	$(nco_objects)						\
	$(optim_objects)					\
	$(quantization_objects)					\
	$(random_objects)					\
	$(sequence_objects)					\
	$(utility_objects)					\
<<<<<<< HEAD
	$(vector_objects)					\
	@EXPERIMENTAL_MLIBS@
=======
>>>>>>> 63d6e277
	

autotest_sources :=						\
	autotest/null_autotest.c				\
	$(agc_autotests)					\
	$(audio_autotests)					\
	$(buffer_autotests)					\
	$(dotprod_autotests)					\
	$(equalization_autotests)				\
	$(fec_autotests)					\
	$(fft_autotests)					\
	$(filter_autotests)					\
	$(framing_autotests)					\
	$(math_autotests)					\
	$(matrix_autotests)					\
	$(modem_autotests)					\
	$(multichannel_autotests)				\
	$(nco_autotests)					\
	$(optim_autotests)					\
	$(quantization_autotests)				\
	$(random_autotests)					\
	$(sequence_autotests)					\
	$(utility_autotests)					\
<<<<<<< HEAD
	$(vector_autotests)					\
	@EXPERIMENTAL_AUTOTESTS@
=======
>>>>>>> 63d6e277
	

benchmark_sources :=						\
	bench/null_benchmark.c					\
	$(agc_benchmarks)					\
	$(audio_benchmarks)					\
	$(buffer_benchmarks)					\
	$(dotprod_benchmarks)					\
	$(equalization_benchmarks)				\
	$(fec_benchmarks)					\
	$(fft_benchmarks)					\
	$(filter_benchmarks)					\
	$(framing_benchmarks)					\
	$(math_benchmarks)					\
	$(matrix_benchmarks)					\
	$(modem_benchmarks)					\
	$(multichannel_benchmarks)				\
	$(nco_benchmarks)					\
	$(optim_benchmarks)					\
	$(quantization_benchmarks)				\
	$(random_benchmarks)					\
	$(sequence_benchmarks)					\
	$(utility_benchmarks)					\
<<<<<<< HEAD
	$(vector_benchmarks)					\
	@EXPERIMENTAL_BENCHMARKS@
=======
>>>>>>> 63d6e277


##
## TARGET : all       - build shared library (default)
##
.PHONY: all

# Shared library
SHARED_LIB	= @SH_LIB@

# liquid library definition
libliquid.a: $(objects)
	$(AR) $(ARFLAGS) $@ $^
	$(RANLIB) $@

# darwin
#
# gcc -dynamiclib -install_name libliquid.dylib -o libliquid.dylib libmodem.a libutility.a 
libliquid.dylib: $(objects)
	$(CC) -dynamiclib -install_name $@ -o $@ $^ $(LDFLAGS)

# linux, et al
libliquid.so: libliquid.a
	$(CC) -shared -Xlinker -soname=$@ -o $@ -Wl,-whole-archive $^ -Wl,-no-whole-archive $(LDFLAGS)

all: libliquid.a $(SHARED_LIB)

##
## TARGET : help      - print list of targets (see documentation for more)
##

# look for all occurences of '## TARGET : ' and print rest of line to screen
help:
	@echo "Targets for liquid-dsp makefile:"
	@$(GREP) -E "^## TARGET : " [Mm]akefile | $(SED) 's/## TARGET : /  /'

## 
## TARGET : install   - installs the libraries and header files in the host system
##

install:
	@echo "installing..."
	mkdir -p $(exec_prefix)/lib
	install -m 644 -p $(SHARED_LIB) libliquid.a $(exec_prefix)/lib
	mkdir -p $(prefix)/include
	mkdir -p $(prefix)/include/liquid
	install -m 644 -p $(addprefix include/,$(headers_install)) $(prefix)/include/liquid
	@echo ""
	@echo "---------------------------------------------------------"
	@echo "  liquid-dsp was successfully installed.     "
	@echo ""
	@echo "  On some machines (e.g. Linux) you should rebind your"
	@echo "  libraries by running 'ldconfig' to make the shared"
	@echo "  object available.  You might also need to modify your"
	@echo "  LD_LIBRARY_PATH environment variable to include the"
	@echo "  directory $(exec_prefix)"
	@echo ""
	@echo "  Please report bugs to $(BUGREPORT)"
	@echo "---------------------------------------------------------"
	@echo ""

## 
## TARGET : uninstall - uninstalls the libraries and header files in the host system
##

uninstall:
	@echo "uninstalling..."
	$(RM) $(addprefix $(prefix)/include/liquid/, $(headers_install))
	$(RM) $(exec_prefix)/lib/libliquid.a
	$(RM) $(exec_prefix)/lib/$(SHARED_LIB)
	@echo "done."

##
## autoscript
##

autoscript : scripts/autoscript

scripts/autoscript.o scripts/main.o : %.o : %.c
	$(CC) $(CFLAGS) -c -o $@ $<

scripts/autoscript : scripts/autoscript.o scripts/main.o
	$(CC) $(CFLAGS) -o $@ $^ $(LDFLAGS)

clean-autoscript :
	$(RM) scripts/autoscript.o scripts/main.o scripts/autoscript


##
## TARGET : check     - build and run autotest scripts
##

# Autotests are used to check the validity and accuracy of the
# DSP libraries.

.PHONY: autotest
autotest_prog	= xautotest

# run the autotest generator script to create autotest_include.h
autotest_include.h : scripts/autoscript $(autotest_sources) $(include_headers)
	./scripts/autoscript $(PATHSEP) autotest $(autotest_sources) > $@

# autotest objects
# NOTE: by default, gcc compiles any file with a '.h' extension as a 'pre-compiled
#       header' so we need to explicity tell it to compile as a c source file with
#       the '-x c' flag
autotest_obj = $(patsubst %.c,%.o,$(autotest_sources))
$(autotest_obj) : %.o : %.c $(include_headers)
	$(CC) $(CFLAGS) $< -c -o $@

# additional autotest objects
$(autotest_extra_obj) : %.o : %.c $(include_headers)

# compile the autotest internal library functions without linking
autotest/autotestlib.o : autotest/autotestlib.c autotest/autotest.h
	$(CC) $(CFLAGS) $< -c -o $@

# compile the autotest program without linking
$(autotest_prog).o : autotest/autotest.c autotest/autotest.h autotest_include.h
	$(CC) $(CFLAGS) $< -c -o $@

# link the autotest program with the objects
# NOTE: linked libraries must come _after_ the target program
$(autotest_prog): $(autotest_prog).o $(autotest_obj) $(autotest_extra_obj) autotest/autotestlib.o libliquid.a
	$(CC) $^ -o $@ $(LDFLAGS)

# run the autotest program
check: $(autotest_prog)
	./$(autotest_prog) -v

# clean the generated files
clean-check:
	$(RM) autotest_include.h $(autotest_prog).o $(autotest_prog)
	$(RM) $(autotest_obj)
	$(RM) $(autotest_extra_obj)


##
## TARGET : bench     - build and run all benchmarks
##

# Benchmarks measure the relative speed of the DSP algorithms running
# on the target platform.
.PHONY: bench
bench_prog	= benchmark
BENCH_CFLAGS	= -Wall $(INCLUDE_CFLAGS) $(CONFIG_CFLAGS)
BENCH_LDFLAGS	= $(LDFLAGS)

# run the benchmark generator script to create benchmark_include.h
benchmark_include.h : scripts/autoscript $(benchmark_sources) $(include_headers)
	./scripts/autoscript $(PATHSEP) benchmark $(benchmark_sources) > $@

# benchmark objects
# NOTE: by default, gcc compiles any file with a '.h' extension as a 'pre-compiled
#       header' so we need to explicity tell it to compile as a c source file with
#       the '-x c' flag
benchmark_obj = $(patsubst %.c,%.o,$(benchmark_sources))
$(benchmark_obj) : %.o : %.c $(include_headers)
	$(CC) $(BENCH_CFLAGS) $< -c -o $@

# additional benchmark objects
$(benchmark_extra_obj) : %.o : %.c $(include_headers)

# compile the benchmark program without linking
$(bench_prog).o: bench/bench.c benchmark_include.h bench/bench.c
	$(CC) $(BENCH_CFLAGS) $< -c -o $(bench_prog).o

# link the benchmark program with the library objects
# NOTE: linked libraries must come _after_ the target program
$(bench_prog): $(bench_prog).o $(benchmark_obj) $(benchmark_extra_obj) libliquid.a
	$(CC) $^ -o $(bench_prog) $(BENCH_LDFLAGS)

# run the benchmark program
bench: $(bench_prog)
	./$(bench_prog)

# benchmark compare script
scripts/benchmark_compare : % : %.c
	$(CC) $(CFLAGS) -o $@ $< $(LDFLAGS)

# fftbench program
bench/fftbench.o : %.o : %.c
	$(CC) $(BENCH_CFLAGS) $< -c -o $@

bench/fftbench : % : %.o libliquid.a
	$(CC) $^ -o $@ $(BENCH_LDFLAGS)

# clean up the generated files
clean-bench:
	$(RM) benchmark_include.h $(bench_prog).o $(bench_prog)
	$(RM) scripts/benchmark_compare
	$(RM) $(benchmark_obj)
	$(RM) $(benchmark_extra_obj)
	$(RM) bench/fftbench


## 
## TARGET : examples  - build all examples binaries
##
.PHONY: examples
example_programs :=						\
	examples/agc_crcf_example				\
	examples/agc_crcf_qpsk_example				\
	examples/agc_crcf_squelch_example			\
	examples/ampmodem_example				\
	examples/asgram_example					\
	examples/autocorr_cccf_example				\
	examples/bpacketsync_example				\
	examples/bpresync_example				\
	examples/bsequence_example				\
	examples/bufferf_example				\
	examples/chromosome_example				\
	examples/compand_example				\
	examples/compand_cf_example				\
	examples/complementary_codes_example			\
	examples/crc_example					\
	examples/cgsolve_example				\
	examples/cvsd_example					\
	examples/detector_cccf_example				\
	examples/dotprod_rrrf_example				\
	examples/dotprod_cccf_example				\
	examples/eqlms_cccf_blind_example			\
	examples/eqlms_cccf_example				\
	examples/eqrls_cccf_example				\
	examples/fec_example					\
	examples/fec_soft_example				\
	examples/fft_example					\
	examples/firdecim_crcf_example				\
	examples/firfarrow_rrrf_example				\
	examples/firfilt_crcf_example				\
	examples/firfilt_rrrf_example				\
	examples/firdes_kaiser_example				\
	examples/firdespm_example				\
	examples/firhilb_example				\
	examples/firhilb_decim_example				\
	examples/firhilb_interp_example				\
	examples/firpfbch2_crcf_example				\
	examples/firinterp_crcf_example				\
	examples/firpfbch_crcf_example				\
	examples/firpfbch_crcf_analysis_example			\
	examples/firpfbch_crcf_synthesis_example		\
	examples/flexframesync_example				\
	examples/flexframesync_reconfig_example			\
	examples/framesync64_example				\
	examples/freqmodem_example				\
	examples/gasearch_example				\
	examples/gasearch_knapsack_example			\
	examples/gmskframesync_example				\
	examples/gmskmodem_example				\
	examples/gradsearch_datafit_example			\
	examples/gradsearch_example				\
	examples/interleaver_example				\
	examples/interleaver_soft_example			\
	examples/interleaver_scatterplot_example		\
	examples/iirdes_example					\
	examples/iirdes_analog_example				\
	examples/iirdes_pll_example				\
	examples/iirdecim_crcf_example				\
	examples/iirfilt_cccf_example				\
	examples/iirfilt_crcf_example				\
	examples/iirinterp_crcf_example				\
	examples/kbd_window_example				\
	examples/lpc_example					\
	examples/libliquid_example				\
	examples/matched_filter_example				\
	examples/math_lngamma_example				\
	examples/math_primitive_root_example			\
	examples/modem_arb_example				\
	examples/modem_example					\
	examples/modem_soft_example				\
	examples/modular_arithmetic_example			\
	examples/msequence_example				\
	examples/msresamp_crcf_example				\
	examples/nco_example					\
	examples/nco_pll_example				\
	examples/nco_pll_modem_example				\
	examples/nyquist_filter_example				\
	examples/ofdmflexframesync_example			\
	examples/ofdmframesync_example				\
	examples/packetizer_example				\
	examples/packetizer_soft_example			\
	examples/pll_example					\
	examples/polyfit_example				\
	examples/polyfit_lagrange_example			\
	examples/poly_findroots_example				\
	examples/quantize_example				\
	examples/qnsearch_example				\
	examples/random_histogram_example			\
	examples/repack_bytes_example				\
	examples/resamp_crcf_example				\
	examples/resamp2_crcf_example				\
	examples/resamp2_crcf_decim_example			\
	examples/resamp2_crcf_filter_example			\
	examples/resamp2_crcf_interp_example			\
	examples/ricek_channel_example				\
	examples/scramble_example				\
	examples/smatrix_example				\
	examples/spgram_example					\
	examples/symsync_crcf_example				\
	examples/wdelayf_example				\
	examples/windowf_example				\

#	examples/metadata_example
#	examples/ofdmframegen_example
#	examples/gmskframe_example
#	examples/fading_generator_example

example_objects	= $(patsubst %,%.o,$(example_programs))
examples: $(example_programs)

EXAMPLES_LDFLAGS = $(LDFLAGS)

# NOTE: linked libraries must come _after_ the target program
$(example_objects): %.o : %.c

$(example_programs): % : %.o libliquid.a
	$(CC) $(CFLAGS) $^ -o $@ $(LDFLAGS)

# clean examples
clean-examples:
	$(RM) examples/*.o
	$(RM) $(example_programs)

## 
## TARGET : sandbox   - build all sandbox binaries
##

# NOTE: sandbox _requires_ fftw3 to build
.PHONY: sandbox
sandbox_programs =						\
	sandbox/bpresync_test					\
	sandbox/cpmodem_test					\
	sandbox/count_ones_gentab				\
	sandbox/crc_gentab					\
	sandbox/ellip_func_test					\
	sandbox/ellip_test					\
	sandbox/eqlms_cccf_test					\
	sandbox/fecsoft_ber_test				\
	sandbox/fec_golay2412_test				\
	sandbox/fec_golay_test					\
	sandbox/fec_hamming3126_example				\
	sandbox/fec_hamming128_test				\
	sandbox/fec_hamming128_gentab				\
	sandbox/fec_hamming128_example				\
	sandbox/fec_hamming74_gentab				\
	sandbox/fec_hamming84_gentab				\
	sandbox/fec_hamming_test				\
	sandbox/fec_ldpc_test					\
	sandbox/fec_rep3_test					\
	sandbox/fec_rep5_test					\
	sandbox/fec_secded2216_test				\
	sandbox/fec_secded3932_test				\
	sandbox/fec_secded7264_test				\
	sandbox/fec_spc2216_test				\
	sandbox/fec_secded_punctured_test			\
	sandbox/fecsoft_conv_test				\
	sandbox/fecsoft_hamming128_gentab			\
	sandbox/fecsoft_ldpc_test				\
	sandbox/fec_sumproduct_test				\
	sandbox/fft_dual_radix_test				\
	sandbox/fft_mixed_radix_test				\
	sandbox/fft_recursive_plan_test				\
	sandbox/fft_recursive_test				\
	sandbox/fft_rader_prime_test				\
	sandbox/fft_rader_prime_radix2_test			\
	sandbox/fft_r2r_test					\
	sandbox/firdes_energy_test				\
	sandbox/firdes_fexp_test				\
	sandbox/firdes_gmskrx_test				\
	sandbox/firdes_length_test				\
	sandbox/firfarrow_rrrf_test				\
	sandbox/firpfbch_analysis_alignment_test		\
	sandbox/firpfbch2_analysis_equivalence_test		\
	sandbox/firpfbch2_test					\
	sandbox/firpfbch_analysis_equivalence_test		\
	sandbox/firpfbch_synthesis_equivalence_test		\
	sandbox/gmskmodem_test					\
	sandbox/householder_test				\
	sandbox/iirdes_example					\
	sandbox/iirfilt_intdiff_test				\
	sandbox/levinson_test					\
	sandbox/matched_filter_test				\
	sandbox/matched_filter_cfo_test				\
	sandbox/math_lngamma_test				\
	sandbox/math_cacosf_test				\
	sandbox/math_casinf_test				\
	sandbox/math_catanf_test				\
	sandbox/math_cexpf_test					\
	sandbox/math_clogf_test					\
	sandbox/math_csqrtf_test				\
	sandbox/matrix_test					\
	sandbox/minsearch_test					\
	sandbox/minsearch2_test					\
	sandbox/matrix_eig_test					\
	sandbox/modem_demodulate_arb_gentab			\
	sandbox/modem_demodulate_soft_test			\
	sandbox/modem_demodulate_soft_gentab			\
	sandbox/msresamp_crcf_test				\
	sandbox/ofdmoqam_firpfbch_test				\
	sandbox/ofdm_ber_test					\
	sandbox/ofdmframe_papr_test				\
	sandbox/ofdmframesync_cfo_test				\
	sandbox/packetizer_persistent_ber_test			\
	sandbox/pll_design_test					\
	sandbox/predemod_sync_test				\
	sandbox/quasinewton_test				\
	sandbox/resamp2_crcf_filterbank_test			\
	sandbox/resamp2_crcf_interp_recreate_test		\
	sandbox/reverse_byte_gentab				\
	sandbox/rkaiser2_test					\
	sandbox/simplex_test					\
	sandbox/symsync_crcf_test				\
	sandbox/symsync_eqlms_test				\
	sandbox/svd_test					\
	sandbox/thiran_allpass_iir_test				\
	sandbox/vectorcf_test					\

#	firpfbch_analysis_test
#	sandbox/ofdmoqam_firpfbch_cfo_test
#	sandbox/mdct_test
#	sandbox/fct_test


sandbox_objects	= $(patsubst %,%.o,$(sandbox_programs))
sandbox: $(sandbox_programs)
SANDBOX_LDFLAGS = $(LDFLAGS) -lfftw3f

# NOTE: linked libraries must come _after_ the target program
$(sandbox_objects): %.o : %.c

$(sandbox_programs): % : %.o libliquid.a
	$(CC) $(CFLAGS) $^ -o $@ $(LDFLAGS)

# clean sandbox
clean-sandbox:
	$(RM) sandbox/*.o
	$(RM) $(sandbox_programs)


## 
## TARGET : doc       - build documentation (doc/liquid.pdf)
##

doc : doc/liquid.pdf

doc/liquid.pdf : libliquid.a
	cd doc ; make

clean-doc :
	cd doc ; make mostlyclean

distclean-doc :
	cd doc ; make distclean


# Clean
.PHONY: clean

##
## TARGET : world     - build absolutely everything
##
world : all check bench examples sandbox doc

##
## TARGET : clean     - clean build (objects, dependencies, libraries, etc.)
##

clean-modules:
	@echo "cleaning modules..."
	$(RM) src/agc/src/*.o          src/agc/bench/*.o          src/agc/tests/*.o
	$(RM) src/audio/src/*.o        src/audio/bench/*.o        src/audio/tests/*.o
	$(RM) src/buffer/src/*.o       src/buffer/bench/*.o       src/buffer/tests/*.o
	$(RM) src/dotprod/src/*.o      src/dotprod/bench/*.o      src/dotprod/tests/*.o
	$(RM) src/equalization/src/*.o src/equalization/bench/*.o src/equalization/tests/*.o
	$(RM) src/fec/src/*.o          src/fec/bench/*.o          src/fec/tests/*.o
	$(RM) src/fft/src/*.o          src/fft/bench/*.o          src/fft/tests/*.o
	$(RM) src/filter/src/*.o       src/filter/bench/*.o       src/filter/tests/*.o
	$(RM) src/framing/src/*.o      src/framing/bench/*.o      src/framing/tests/*.o
	$(RM) src/math/src/*.o         src/math/bench/*.o         src/math/tests/*.o
	$(RM) src/matrix/src/*.o       src/matrix/bench/*.o       src/matrix/tests/*.o
	$(RM) src/modem/src/*.o        src/modem/bench/*.o        src/modem/tests/*.o
	$(RM) src/multichannel/src/*.o src/multichannel/bench/*.o src/multichannel/tests/*.o
	$(RM) src/nco/src/*.o          src/nco/bench/*.o          src/nco/tests/*.o
	$(RM) src/optim/src/*.o        src/optim/bench/*.o        src/optim/tests/*.o
	$(RM) src/quantization/src/*.o src/quantization/bench/*.o src/quantization/tests/*.o
	$(RM) src/random/src/*.o       src/random/bench/*.o       src/random/tests/*.o
	$(RM) src/utility/src/*.o      src/utility/bench/*.o      src/utility/tests/*.o
<<<<<<< HEAD
	$(RM) src/vector/src/*.o       src/vector/bench/*.o       src/vector/tests/*.o
	$(RM) src/experimental/src/*.o src/experimental/bench/*.o src/experimental/tests/*.o
=======
>>>>>>> 63d6e277
	$(RM) libliquid.o

clean: clean-modules clean-autoscript clean-check clean-bench clean-examples clean-sandbox clean-doc
	$(RM) $(extra_clean)
	$(RM) libliquid.a
	$(RM) $(SHARED_LIB)

##
## TARGET : distclean - removes everything except the originally distributed files
##

distclean: clean distclean-doc
	@echo "cleaning distribution..."
	$(RM) octave-core *.m
	$(RM) configure config.h config.h.in config.h.in~ config.log config.status
	$(RM) -r autom4te.cache
	$(RM) aclocal.m4
	$(RM) makefile
<|MERGE_RESOLUTION|>--- conflicted
+++ resolved
@@ -1020,7 +1020,6 @@
 utility_benchmarks :=
 
 
-<<<<<<< HEAD
 #
 # MODULE : vector
 #
@@ -1053,35 +1052,6 @@
 vector_benchmarks :=
 
 
-# 
-# MODULE : experimental
-#
-
-# legacy sources (not built, but keep around just in case)
-#	src/experimental/legacy/dct.o
-#	src/experimental/legacy/mdct.o
-#	src/experimental/legacy/mdct_benchmark.c
-
-
-# explicit targets and dependencies
-
-experimental_filter_includes :=					\
-	src/experimental/src/iirqmfb.c				\
-	src/experimental/src/itqmfb.c				\
-	src/experimental/src/qmfb.c				\
-	src/experimental/src/symsync2.c				\
-	src/experimental/src/symsynclp.c			\
-
-src/experimental/src/filter_rrrf.o: %.o : %.c $(headers) $(experimental_filter_includes)
-
-src/experimental/src/filter_crcf.o: %.o : %.c $(headers) $(experimental_filter_includes)
-
-src/experimental/src/filter_cccf.o: %.o : %.c $(headers) $(experimental_filter_includes)
-
-
-
-=======
->>>>>>> 63d6e277
 
 # Target collection
 #
@@ -1108,11 +1078,7 @@
 	$(random_objects)					\
 	$(sequence_objects)					\
 	$(utility_objects)					\
-<<<<<<< HEAD
 	$(vector_objects)					\
-	@EXPERIMENTAL_MLIBS@
-=======
->>>>>>> 63d6e277
 	
 
 autotest_sources :=						\
@@ -1136,11 +1102,7 @@
 	$(random_autotests)					\
 	$(sequence_autotests)					\
 	$(utility_autotests)					\
-<<<<<<< HEAD
 	$(vector_autotests)					\
-	@EXPERIMENTAL_AUTOTESTS@
-=======
->>>>>>> 63d6e277
 	
 
 benchmark_sources :=						\
@@ -1164,11 +1126,7 @@
 	$(random_benchmarks)					\
 	$(sequence_benchmarks)					\
 	$(utility_benchmarks)					\
-<<<<<<< HEAD
 	$(vector_benchmarks)					\
-	@EXPERIMENTAL_BENCHMARKS@
-=======
->>>>>>> 63d6e277
 
 
 ##
@@ -1656,11 +1614,7 @@
 	$(RM) src/quantization/src/*.o src/quantization/bench/*.o src/quantization/tests/*.o
 	$(RM) src/random/src/*.o       src/random/bench/*.o       src/random/tests/*.o
 	$(RM) src/utility/src/*.o      src/utility/bench/*.o      src/utility/tests/*.o
-<<<<<<< HEAD
 	$(RM) src/vector/src/*.o       src/vector/bench/*.o       src/vector/tests/*.o
-	$(RM) src/experimental/src/*.o src/experimental/bench/*.o src/experimental/tests/*.o
-=======
->>>>>>> 63d6e277
 	$(RM) libliquid.o
 
 clean: clean-modules clean-autoscript clean-check clean-bench clean-examples clean-sandbox clean-doc
