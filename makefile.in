# Copyright (c) 2007, 2008, 2009, 2010, 2011 Joseph Gaeddert
# Copyright (c) 2007, 2008, 2009, 2010, 2011 Virginia Polytechnic
#                                      Institute & State University
#
# This file is part of liquid.
#
# liquid is free software: you can redistribute it and/or modify
# it under the terms of the GNU General Public License as published by
# the Free Software Foundation, either version 3 of the License, or
# (at your option) any later version.
#
# liquid is distributed in the hope that it will be useful,
# but WITHOUT ANY WARRANTY; without even the implied warranty of
# MERCHANTABILITY or FITNESS FOR A PARTICULAR PURPOSE.  See the
# GNU General Public License for more details.
#
# You should have received a copy of the GNU General Public License
# along with liquid.  If not, see <http://www.gnu.org/licenses/>.

# 
# Makefile for liquid SDR libraries
#
# Targets:
#    all                 :   dynamic shared-library object (e.g. libliquid.so)
#    install             :   install the dynamic shared library object and
#                            header file(s)
#    uninstall           :   uninstall the library and header file(s)
#    clean               :   clean all targets (bench, check, examples, etc)
#    distclean           :   removes everything except the originally distributed files
#    check               :   build and run autotest program
#    bench               :   build and run benchmarking program
#    examples            :   build all examples
#    sandbox             :   build all sandbox examples
#    world               :   build absolutely everything (but don't install)
#
#    clean-modules       :   clean all modules
#    clean-examples      :   clean examples programs
#    clean-sandbox       :   clean sandbox programs
#    clean-check         :   clean autotest program
#    clean-bench         :   clean benchmark program
#    clean-doc           :   clean documentation
#

# autoconf initialization macros
NAME      := @PACKAGE_NAME@
VERSION   := @PACKAGE_VERSION@
BUGREPORT := @PACKAGE_BUGREPORT@

# paths
srcdir = @srcdir@
prefix = @prefix@
exec_prefix = @exec_prefix@
VPATH = @srcdir@
include_dirs	:= . include
vpath %.h $(include_dirs)
modulesdir = src

# programs
CC = @CC@
MV	:= mv -f
RM	:= rm -f
SED	:= @SED@
GREP	:= @GREP@
AR	:= ar
RANLIB	:= ranlib

# flags
INCLUDE_CFLAGS	= $(addprefix -I ,$(include_dirs))
CONFIG_CFLAGS	= @ARCH_OPTION@ @PROFILE_OPTION@ @DEBUG_OPTION@ @SIMD_FLAGS@
# -g : debugging info
CFLAGS		+= $(INCLUDE_CFLAGS) -g -O2 -Wall -fPIC $(CONFIG_CFLAGS)
LDFLAGS		+= @LIBS@
ARFLAGS		= r
PATHSEP		= /

# 
# liquid headers
#
headers_install	:= liquid.h @EXPERIMENTAL_HEADER@
headers		:= $(headers_install) liquid.internal.h
include_headers	:= $(addprefix include/,$(headers))


## 
## liquid-dsp modules
##

all:

# additional targets to clean
extra_clean :=

# additional autotest objects
autotest_extra_obj :=

#
# MODULE : agc - automatic gain control
#

# object files
agc_objects =							\
	src/agc/src/agc_crcf.o					\
	src/agc/src/agc_rrrf.o					\

# explicit targets and dependencies

src/agc/src/agc_crcf.o : %.o : %.c src/agc/src/agc.c $(headers)

src/agc/src/agc_rrrf.o : %.o : %.c src/agc/src/agc.c $(headers)

# autotests
agc_autotests :=						\
	src/agc/tests/agc_autotest.c				\

# benchmarks
agc_benchmarks :=						\
	src/agc/bench/agc_benchmark.c				\

#
# MODULE : audio
#

# described below
audio_objects :=						\
	src/audio/src/cvsd.o					\

src/cvsd/src/cvsd.o : %.o : %.c $(headers)


audio_autotests :=						\
	src/audio/tests/cvsd_autotest.c				\

audio_benchmarks :=						\
	src/audio/bench/cvsd_benchmark.c			\


# 
# MODULE : buffer
# 

buffer_objects :=						\
	src/buffer/src/bufferf.o				\
	src/buffer/src/buffercf.o				\
	src/buffer/src/bufferq16.o				\
	src/buffer/src/bufferq32.o				\
	src/buffer/src/buffercq16.o				\
	src/buffer/src/buffercq32.o				\

#	src/buffer/src/bufferui.c				\

buffer_includes :=						\
	src/buffer/src/buffer.c					\
	src/buffer/src/wdelay.c					\
	src/buffer/src/window.c					\

src/buffer/src/bufferf.o : %.o : %.c $(headers) $(buffer_includes)

src/buffer/src/buffercf.o : %.o : %.c $(headers) $(buffer_includes)

src/buffer/src/bufferui.o : %.o : %.c $(headers) $(buffer_includes)


buffer_autotests :=						\
	src/buffer/tests/cbuffer_autotest.c			\
	src/buffer/tests/sbuffer_autotest.c			\
	src/buffer/tests/wdelay_autotest.c			\
	src/buffer/tests/window_autotest.c			\

buffer_benchmarks :=						\
	src/buffer/bench/window_push_benchmark.c		\
	src/buffer/bench/window_read_benchmark.c		\

# 
# MODULE : dotprod
#
dotprod_objects :=						\
	@MLIBS_DOTPROD@						\

src/dotprod/src/dotprod_cccf.o : %.o : %.c $(headers) src/dotprod/src/dotprod.c

src/dotprod/src/dotprod_crcf.o : %.o : %.c $(headers) src/dotprod/src/dotprod.c

src/dotprod/src/dotprod_rrrf.o : %.o : %.c $(headers) src/dotprod/src/dotprod.c

# fixed-point

src/dotprod/src/dotprod_rrrq16.o : %.o : %.c $(headers)
src/dotprod/src/dotprod_rrrq32.o : %.o : %.c $(headers)

src/dotprod/src/dotprod_crcq16.o : %.o : %.c $(headers)
src/dotprod/src/dotprod_crcq32.o : %.o : %.c $(headers)

src/dotprod/src/dotprod_cccq16.o : %.o : %.c $(headers)
src/dotprod/src/dotprod_cccq32.o : %.o : %.c $(headers)

# specific machine architectures

src/dotprod/src/dotprod_rrrf.av.o : %.o : %.c $(headers)

src/dotprod/src/dotprod_rrrf.mmx.o : %.o : %.c $(headers)
src/dotprod/src/dotprod_crcf.mmx.o : %.o : %.c $(headers)
src/dotprod/src/dotprod_cccf.mmx.o : %.o : %.c $(headers)

src/dotprod/src/dotprod_rrrq16.mmx.o : %.o : %.c $(headers)
src/dotprod/src/dotprod_crcq16.mmx.o : %.o : %.c $(headers)
src/dotprod/src/dotprod_cccq16.mmx.o : %.o : %.c $(headers)

src/dotprod/src/dotprod_rrrq32.mmx.o : %.o : %.c $(headers)
src/dotprod/src/dotprod_crcq32.mmx.o : %.o : %.c $(headers)
src/dotprod/src/dotprod_cccq32.mmx.o : %.o : %.c $(headers)

dotprod_autotests :=						\
	src/dotprod/tests/dotprod_rrrf_autotest.c		\
	src/dotprod/tests/dotprod_crcf_autotest.c		\
	src/dotprod/tests/dotprod_cccf_autotest.c		\
	src/dotprod/tests/dotprod_q16_autotest.c		\
	src/dotprod/tests/dotprod_q32_autotest.c		\

dotprod_benchmarks :=						\
	src/dotprod/bench/dotprod_cccf_benchmark.c		\
	src/dotprod/bench/dotprod_crcf_benchmark.c		\
	src/dotprod/bench/dotprod_rrrf_benchmark.c		\
	src/dotprod/bench/dotprod_cccq16_benchmark.c		\
	src/dotprod/bench/dotprod_crcq16_benchmark.c		\
	src/dotprod/bench/dotprod_rrrq16_benchmark.c		\
	src/dotprod/bench/dotprod_cccq32_benchmark.c		\
	src/dotprod/bench/dotprod_crcq32_benchmark.c		\
	src/dotprod/bench/dotprod_rrrq32_benchmark.c		\

# 
# MODULE : equalization
#
equalization_objects :=						\
	src/equalization/src/equalizer_cccf.o			\
	src/equalization/src/equalizer_rrrf.o			\


$(equalization_objects) : %.o : %.c $(headers) src/equalization/src/eqlms.c src/equalization/src/eqrls.c


# autotests
equalization_autotests :=					\
	src/equalization/tests/eqrls_rrrf_autotest.c		\


# benchmarks
equalization_benchmarks :=					\
	src/equalization/bench/eqlms_cccf_benchmark.c		\
	src/equalization/bench/eqrls_cccf_benchmark.c		\

# 
# MODULE : fec - forward error-correction
#
fec_objects :=							\
	src/fec/src/crc.o					\
	src/fec/src/fec.o					\
	src/fec/src/fec_conv.o					\
	src/fec/src/fec_conv_poly.o				\
	src/fec/src/fec_conv_pmatrix.o				\
	src/fec/src/fec_conv_punctured.o			\
	src/fec/src/fec_golay2412.o				\
	src/fec/src/fec_hamming74.o				\
	src/fec/src/fec_hamming84.o				\
	src/fec/src/fec_hamming128.o				\
	src/fec/src/fec_hamming1511.o				\
	src/fec/src/fec_hamming3126.o				\
	src/fec/src/fec_hamming128_gentab.o			\
	src/fec/src/fec_pass.o					\
	src/fec/src/fec_rep3.o					\
	src/fec/src/fec_rep5.o					\
	src/fec/src/fec_rs.o					\
	src/fec/src/fec_secded2216.o				\
	src/fec/src/fec_secded3932.o				\
	src/fec/src/fec_secded7264.o				\
	src/fec/gentab/reverse_byte.o				\
	src/fec/src/sumproduct.o				\


# list explicit targets and dependencies here
$(fec_objects) : %.o : %.c $(headers)

# auto-generated tables
src/fec/gentab/reverse_byte_gentab : % : %.c

src/fec/gentab/reverse_byte.c : src/fec/gentab/reverse_byte_gentab
	./$< > $@

# add auto-generated files to extra_clean list
extra_clean +=							\
	src/fec/gentab/reverse_byte_gentab			\
	src/fec/gentab/reverse_byte.c				\
	src/fec/gentab/reverse_byte.o				\

# autotests
fec_autotests :=						\
	src/fec/tests/crc_autotest.c				\
	src/fec/tests/fec_autotest.c				\
	src/fec/tests/fec_soft_autotest.c			\
	src/fec/tests/fec_golay2412_autotest.c			\
	src/fec/tests/fec_hamming74_autotest.c			\
	src/fec/tests/fec_hamming84_autotest.c			\
	src/fec/tests/fec_hamming128_autotest.c			\
	src/fec/tests/fec_hamming1511_autotest.c		\
	src/fec/tests/fec_hamming3126_autotest.c		\
	src/fec/tests/fec_reedsolomon_autotest.c		\
	src/fec/tests/fec_rep3_autotest.c			\
	src/fec/tests/fec_rep5_autotest.c			\
	src/fec/tests/fec_secded2216_autotest.c			\
	src/fec/tests/fec_secded3932_autotest.c			\
	src/fec/tests/fec_secded7264_autotest.c			\


# benchmarks
fec_benchmarks :=						\
	src/fec/bench/crc_benchmark.c				\
	src/fec/bench/fec_encode_benchmark.c			\
	src/fec/bench/fec_decode_benchmark.c			\
	src/fec/bench/fecsoft_decode_benchmark.c		\

# 
# MODULE : fft - fast Fourier transforms, discrete sine/cosine transforms, etc.
#

fft_objects :=							\
	src/fft/src/fftf.o					\
	src/fft/src/fftq16.o					\
	src/fft/src/fftq32.o					\
	src/fft/src/asgram.o					\
	src/fft/src/spgram.o					\
	src/fft/src/fft_utilities.o				\

# explicit targets and dependencies
fft_includes :=							\
	src/fft/src/fft_common.c				\
	src/fft/src/fft_dft.c					\
	src/fft/src/fft_radix2.c				\
	src/fft/src/fft_mixed_radix.c				\
	src/fft/src/fft_rader.c					\
	src/fft/src/fft_rader2.c				\
	src/fft/src/fft_r2r_1d.c				\

src/fft/src/fftf.o   : %.o : %.c $(headers) $(fft_includes)
src/fft/src/fftq16.o : %.o : %.c $(headers) $(fft_includes)
src/fft/src/fftq32.o : %.o : %.c $(headers) $(fft_includes)

src/fft/src/asgram.o : %.o : %.c $(headers)

src/fft/src/dct.o : %.o : %.c $(headers)

src/fft/src/fft_utilities.o : %.o : %.c $(headers)

src/fft/src/mdct.o : %.o : %.c $(headers)

# fft autotest scripts
fft_autotests :=						\
<<<<<<< HEAD
	src/fft/tests/fftq16_autotest.c				\
	src/fft/tests/fft_autotest.c				\
=======
	src/fft/tests/fft_small_autotest.c			\
	src/fft/tests/fft_radix2_autotest.c			\
>>>>>>> 864692cd
	src/fft/tests/fft_composite_autotest.c			\
	src/fft/tests/fft_prime_autotest.c			\
	src/fft/tests/fft_r2r_autotest.c			\
	src/fft/tests/fft_shift_autotest.c			\

# additional autotest objects
autotest_extra_obj +=						\
	src/fft/tests/fft_runtest.o				\
	src/fft/tests/fft_data_2.o				\
	src/fft/tests/fft_data_3.o				\
	src/fft/tests/fft_data_4.o				\
	src/fft/tests/fft_data_5.o				\
	src/fft/tests/fft_data_6.o				\
	src/fft/tests/fft_data_7.o				\
	src/fft/tests/fft_data_8.o				\
	src/fft/tests/fft_data_9.o				\
	src/fft/tests/fft_data_10.o				\
	src/fft/tests/fft_data_16.o				\
	src/fft/tests/fft_data_17.o				\
	src/fft/tests/fft_data_20.o				\
	src/fft/tests/fft_data_21.o				\
	src/fft/tests/fft_data_22.o				\
	src/fft/tests/fft_data_24.o				\
	src/fft/tests/fft_data_26.o				\
	src/fft/tests/fft_data_30.o				\
	src/fft/tests/fft_data_32.o				\
	src/fft/tests/fft_data_35.o				\
	src/fft/tests/fft_data_36.o				\
	src/fft/tests/fft_data_43.o				\
	src/fft/tests/fft_data_48.o				\
	src/fft/tests/fft_data_63.o				\
	src/fft/tests/fft_data_64.o				\
	src/fft/tests/fft_data_79.o				\
	src/fft/tests/fft_data_92.o				\
	src/fft/tests/fft_data_96.o				\
	src/fft/tests/fft_data_120.o				\
	src/fft/tests/fft_data_130.o				\
	src/fft/tests/fft_data_157.o				\
	src/fft/tests/fft_data_192.o				\
	src/fft/tests/fft_data_317.o				\
	src/fft/tests/fft_data_509.o				\

fft_benchmarks :=						\
	src/fft/bench/fft_composite_benchmark.c			\
	src/fft/bench/fft_prime_benchmark.c			\
	src/fft/bench/fft_radix2_benchmark.c			\
	src/fft/bench/fft_r2r_benchmark.c			\

#
# MODULE : filter
#

filter_objects :=						\
	src/filter/src/bessel.o					\
	src/filter/src/butter.o					\
	src/filter/src/cheby1.o					\
	src/filter/src/cheby2.o					\
	src/filter/src/ellip.o					\
	src/filter/src/filter_rrrf.o				\
	src/filter/src/filter_crcf.o				\
	src/filter/src/filter_cccf.o				\
	src/filter/src/filter_rrrq16.o				\
	src/filter/src/filter_crcq16.o				\
	src/filter/src/filter_cccq16.o				\
	src/filter/src/firdes.o					\
	src/filter/src/firdespm.o				\
	src/filter/src/fnyquist.o				\
	src/filter/src/gmsk.o					\
	src/filter/src/group_delay.o				\
	src/filter/src/hM3.o					\
	src/filter/src/iirdes.pll.o				\
	src/filter/src/iirdes.o					\
	src/filter/src/lpc.o					\
	src/filter/src/rcos.o					\
	src/filter/src/rkaiser.o				\
	src/filter/src/rrcos.o					\


# list explicit targets and dependencies here
filter_includes :=						\
	src/filter/src/firfarrow.c				\
	src/filter/src/firfilt.c				\
	src/filter/src/firhilb.c				\
	src/filter/src/firpfb.c					\
	src/filter/src/iirfilt.c				\
	src/filter/src/iirfiltsos.c				\
	src/filter/src/interp.c					\
	src/filter/src/decim.c					\
	src/filter/src/msresamp.c				\
	src/filter/src/resamp.c					\
	src/filter/src/resamp2.c				\
	src/filter/src/symsync.c				\

src/filter/src/bessel.o : %.o : %.c $(headers)

src/filter/src/bessel.o : %.o : %.c $(headers)

src/filter/src/butter.o : %.o : %.c $(headers)

src/filter/src/cheby1.o : %.o : %.c $(headers)

src/filter/src/cheby2.o : %.o : %.c $(headers)

src/filter/src/ellip.o : %.o : %.c $(headers)

src/filter/src/filter_rrrf.o : %.o : %.c $(headers) $(filter_includes)

src/filter/src/filter_crcf.o : %.o : %.c $(headers) $(filter_includes)

src/filter/src/filter_cccf.o : %.o : %.c $(headers) $(filter_includes)

src/filter/src/firdes.o : %.o : %.c $(headers)

src/filter/src/firdespm.o : %.o : %.c $(headers)

src/filter/src/group_delay.o : %.o : %.c $(headers)

src/filter/src/hM3.o : %.o : %.c $(headers)

src/filter/src/iirdes.pll.o : %.o : %.c $(headers)

src/filter/src/iirdes.o : %.o : %.c $(headers)

src/filter/src/lpc.o : %.o : %.c $(headers)

src/filter/src/rcos.o : %.o : %.c $(headers)

src/filter/src/rkaiser.o : %.o : %.c $(headers)

src/filter/src/rrcos.o : %.o : %.c $(headers)


filter_autotests :=						\
	src/filter/tests/decim_autotest.c			\
	src/filter/tests/filter_crosscorr_autotest.c		\
	src/filter/tests/firdes_autotest.c			\
	src/filter/tests/firdespm_autotest.c			\
	src/filter/tests/firfilt_rrrf_autotest.c		\
	src/filter/tests/firfilt_crcf_autotest.c		\
	src/filter/tests/firfilt_q16_autotest.c			\
	src/filter/tests/firhilb_autotest.c			\
	src/filter/tests/firpfb_autotest.c			\
	src/filter/tests/groupdelay_autotest.c			\
	src/filter/tests/iirdes_autotest.c			\
	src/filter/tests/iirfilt_rrrf_autotest.c		\
	src/filter/tests/iirfilt_crcf_autotest.c		\
	src/filter/tests/iirfiltsos_rrrf_autotest.c		\
	src/filter/tests/interp_autotest.c			\
	src/filter/tests/resamp2_crcf_autotest.c		\


filter_benchmarks :=						\
	src/filter/bench/decim_benchmark.c			\
	src/filter/bench/firhilb_benchmark.c			\
	src/filter/bench/firfilt_crcf_benchmark.c		\
	src/filter/bench/firfilt_q16_benchmark.c		\
	src/filter/bench/iirfilt_crcf_benchmark.c		\
	src/filter/bench/interp_crcf_benchmark.c		\
	src/filter/bench/resamp_benchmark.c			\
	src/filter/bench/resamp2_benchmark.c			\
	src/filter/bench/symsync_benchmark.c			\

# 
# MODULE : fpm
#

# define specific headers for building fixed-point math objects
fpm_headers	:= $(headers) liquidfpm.h liquidfpm.internal.h

# fixed-point math auto-generated tables
#   The target generator programs listed below determine which
#   source files are generated. For example,
#     "src/fpm/gentab.qtype_cordic"
#   generates these sources:
#     "src/fpm/gentab.q16_cordic.c"
#     "src/fpm/gentab.q32_cordic.c"

# target generator programs
fpm_gentab_programs :=						\
	src/fpm/gentab/gentab.qtype_constants			\
	src/fpm/gentab/gentab.qtype_logexp_shiftadd		\
	src/fpm/gentab/gentab.qtype_logexp_frac			\
	src/fpm/gentab/gentab.qtype_cordic			\
	src/fpm/gentab/gentab.qtype_hyperbolic_cordic	 	\
	src/fpm/gentab/gentab.qtype_trigtab			\

# declare target source files from above "target generator programs"
fpm_gentab_src_q16 = $(patsubst src/fpm/gentab/gentab.qtype%,src/fpm/gentab/q16%.c,$(fpm_gentab_programs))
fpm_gentab_src_q32 = $(patsubst src/fpm/gentab/gentab.qtype%,src/fpm/gentab/q32%.c,$(fpm_gentab_programs))

# declare resulting object files from above source files
fpm_gentab_obj_q16 = $(patsubst %.c,%.o,$(fpm_gentab_src_q16))
fpm_gentab_obj_q32 = $(patsubst %.c,%.o,$(fpm_gentab_src_q32))

# build gentab programs from source
$(fpm_gentab_programs) : % : %.c $(fpm_headers)

# generate source files by running program and piping output to target
$(fpm_gentab_src_q16) : src/fpm/gentab/q16%.c : src/fpm/gentab/gentab.qtype% ;  ./$< -n16 > $@
$(fpm_gentab_src_q32) : src/fpm/gentab/q32%.c : src/fpm/gentab/gentab.qtype% ;  ./$< -n32 > $@

# add auto-generated files to extra_clean list (programs, sources,
# and objects)
extra_clean +=							\
	$(fpm_gentab_programs)					\
	$(fpm_gentab_src_q16)					\
	$(fpm_gentab_src_q32)					\
	$(fpm_gentab_obj_q16)					\
	$(fpm_gentab_obj_q32)					\

# target fixed-point math objects
fpm_objects :=							\
	src/fpm/src/q16.o					\
	src/fpm/src/q32.o					\
	$(fpm_gentab_obj_q16)					\
	$(fpm_gentab_obj_q32)					\

# files included by macro sources
fpm_includes :=							\
	src/fpm/src/cqtype_arithmetic.c				\
	src/fpm/src/cqtype_conversion.c				\
	src/fpm/src/cqtype_trig_cordic.c			\
	src/fpm/src/cqtype_logexp_cordic.c			\
	src/fpm/src/qtype_arithmetic.port.c			\
	src/fpm/src/qtype_inv_newton.c				\
	src/fpm/src/qtype_log2_frac.c				\
	src/fpm/src/qtype_exp2_frac.c				\
	src/fpm/src/qtype_log2_shiftadd.c			\
	src/fpm/src/qtype_exp2_shiftadd.c			\
	src/fpm/src/qtype_atan_frac.c				\
	src/fpm/src/qtype_atan_cordic.c				\
	src/fpm/src/qtype_sincos_cordic.c			\
	src/fpm/src/qtype_sincos_tab.c				\
	src/fpm/src/qtype_sinhcosh_cordic.c			\
	src/fpm/src/qtype_hyperbolic_shiftadd.c			\
	src/fpm/src/qtype_sqrt.c				\
	src/fpm/src/qtype_cbrt.c				\
	src/fpm/src/qtype_gamma.c				\
	src/fpm/src/qtype_erf.c					\

src/fpm/src/q16.o : %.o : %.c $(fpm_headers) $(fpm_includes)

src/fpm/src/q32.o : %.o : %.c $(fpm_headers) $(fpm_includes)

fpm_autotests :=						\
	src/fpm/tests/qtype_constants_autotest.c		\
	src/fpm/tests/qtype_div_autotest.c			\
	src/fpm/tests/qtype_inv_newton_autotest.c		\
	src/fpm/tests/qtype_mul_autotest.c			\
	src/fpm/tests/qtype_round_autotest.c			\
	src/fpm/tests/qtype_exp_autotest.c			\
	src/fpm/tests/qtype_log_autotest.c			\
	src/fpm/tests/qtype_atan_autotest.c			\
	src/fpm/tests/qtype_sincos_autotest.c			\
	src/fpm/tests/qtype_sinhcosh_autotest.c			\
	src/fpm/tests/qtype_sqrt_autotest.c			\
	src/fpm/tests/qtype_gamma_autotest.c			\
	src/fpm/tests/qtype_erf_autotest.c			\
	src/fpm/tests/cqtype_arithmetic_autotest.c		\
	src/fpm/tests/cqtype_logexp_autotest.c			\

fpm_benchmarks :=						\
	src/fpm/bench/qtype_div_benchmark.c			\
	src/fpm/bench/qtype_mul_benchmark.c			\
	src/fpm/bench/qtype_exp2_benchmark.c			\
	src/fpm/bench/qtype_log2_benchmark.c			\
	src/fpm/bench/qtype_atan_benchmark.c			\
	src/fpm/bench/qtype_sincos_benchmark.c			\


# 
# MODULE : framing
#

framing_objects :=						\
	src/framing/src/bpacketgen.o				\
	src/framing/src/bpacketsync.o				\
	src/framing/src/bsync_rrrf.o				\
	src/framing/src/bsync_crcf.o				\
	src/framing/src/bsync_cccf.o				\
	src/framing/src/framesyncprops.o			\
	src/framing/src/framesyncstats.o			\
	src/framing/src/framegen64.o				\
	src/framing/src/framesync64.o				\
	src/framing/src/flexframegen.o				\
	src/framing/src/flexframesync.o				\
	src/framing/src/gmskframegen.o				\
	src/framing/src/gmskframesync.o				\
	src/framing/src/ofdmflexframegen.o			\
	src/framing/src/ofdmflexframesync.o			\
	src/framing/src/packetizer.o				\
	src/framing/src/interleaver.o				\


# list explicit targets and dependencies here

src/framing/src/bpacketgen.o : %.o : %.c $(headers)

src/framing/src/bpacketsync.o : %.o : %.c $(headers)

src/framing/src/bsync_rrrf.o : %.o : %.c $(headers) src/framing/src/bsync.c

src/framing/src/bsync_crcf.o : %.o : %.c $(headers) src/framing/src/bsync.c

src/framing/src/bsync_cccf.o : %.o : %.c $(headers) src/framing/src/bsync.c

src/framing/src/framesyncprops.o : %.o : %.c $(headers)

src/framing/src/framesyncstats.o : %.o : %.c $(headers)

src/framing/src/framegen64.o : %.o : %.c $(headers)

src/framing/src/framesync64.o : %.o : %.c $(headers)

src/framing/src/flexframegen.o : %.o : %.c $(headers)

src/framing/src/flexframesync.o : %.o : %.c $(headers)

src/framing/src/ofdmflexframegen.o : %.o : %.c $(headers)

src/framing/src/ofdmflexframesync.o : %.o : %.c $(headers)

src/framing/src/packetizer.o : %.o : %.c $(headers)

src/framing/src/interleaver.o : %.o : %.c $(headers)


framing_autotests :=						\
	src/framing/tests/bpacketsync_autotest.c		\
	src/framing/tests/bsync_autotest.c			\
	src/framing/tests/flexframe_autotest.c			\
	src/framing/tests/packetizer_autotest.c			\
	src/framing/tests/interleaver_autotest.c		\


framing_benchmarks :=						\
	src/framing/bench/bpacketsync_benchmark.c		\
	src/framing/bench/flexframesync_benchmark.c		\
	src/framing/bench/gmskframesync_benchmark.c		\
	src/framing/bench/interleaver_benchmark.c		\
	src/framing/bench/packetizer_decode_benchmark.c		\


# 
# MODULE : math
#

math_objects :=							\
	src/math/src/poly.o					\
	src/math/src/polyc.o					\
	src/math/src/polyf.o					\
	src/math/src/polycf.o					\
	src/math/src/math.o					\
	src/math/src/math.bessel.o				\
	src/math/src/math.gamma.o				\
	src/math/src/math.complex.o				\
	src/math/src/math.trig.o				\
	src/math/src/modular_arithmetic.o			\


poly_includes :=						\
	src/math/src/poly.common.c				\
	src/math/src/poly.expand.c				\
	src/math/src/poly.findroots.c				\
	src/math/src/poly.lagrange.c				\

src/math/src/poly.o : %.o : %.c $(headers) $(poly_includes)

src/math/src/polyc.o : %.o : %.c $(headers) $(poly_includes)

src/math/src/polyf.o : %.o : %.c $(headers) $(poly_includes)

src/math/src/polycf.o : %.o : %.c $(headers) $(poly_includes)

src/math/src/math.o : %.o : %.c $(headers)

src/math/src/math.bessel.o : %.o : %.c $(headers)

src/math/src/math.gamma.o : %.o : %.c $(headers)

src/math/src/math.complex.o : %.o : %.c $(headers)

src/math/src/math.trig.o : %.o : %.c $(headers)

src/math/src/modular_arithmetic.o : %.o : %.c $(headers)


math_autotests :=						\
	src/math/tests/kbd_autotest.c				\
	src/math/tests/math_autotest.c				\
	src/math/tests/math_bessel_autotest.c			\
	src/math/tests/math_gamma_autotest.c			\
	src/math/tests/math_complex_autotest.c			\
	src/math/tests/polynomial_autotest.c			\


math_benchmarks :=						\
	src/math/bench/polyfit_benchmark.c			\


#
# MODULE : matrix
#

matrix_objects :=						\
	src/matrix/src/matrix.o					\
	src/matrix/src/matrixf.o				\
	src/matrix/src/matrixc.o				\
	src/matrix/src/matrixcf.o				\


matrix_includes :=						\
	src/matrix/src/matrix.base.c				\
	src/matrix/src/matrix.cgsolve.c				\
	src/matrix/src/matrix.chol.c				\
	src/matrix/src/matrix.gramschmidt.c			\
	src/matrix/src/matrix.inv.c				\
	src/matrix/src/matrix.linsolve.c			\
	src/matrix/src/matrix.ludecomp.c			\
	src/matrix/src/matrix.qrdecomp.c			\
	src/matrix/src/matrix.math.c				\

src/matrix/src/matrix.o : %.o : %.c $(headers) $(matrix_includes)

src/matrix/src/matrixc.o : %.o : %.c $(headers) $(matrix_includes)

src/matrix/src/matrixf.o : %.o : %.c $(headers) $(matrix_includes)

src/matrix/src/matrixcf.o : %.o : %.c $(headers) $(matrix_includes)



matrix_autotests :=						\
	src/matrix/tests/matrixcf_autotest.c			\
	src/matrix/tests/matrixf_autotest.c			\


matrix_benchmarks :=						\
	src/matrix/bench/matrixf_inv_benchmark.c		\


# 
# MODULE : modem
#

modem_objects :=						\
	src/modem/src/ampmodem.o				\
	src/modem/src/freqmodem.o				\
	src/modem/src/gmskdem.o					\
	src/modem/src/gmskmod.o					\
	src/modem/src/modemf.o					\
	src/modem/src/modem_utilities.o				\

# explicit targets and dependencies
modem_includes :=						\
	src/modem/src/modem_common.c				\
	src/modem/src/modem_apsk_const.c			\
	src/modem/src/modem_arb_const.c				\
	src/modem/src/modem_demod_soft_const.c			\
	src/modem/src/modem_psk.c				\
	src/modem/src/modem_dpsk.c				\
	src/modem/src/modem_ask.c				\
	src/modem/src/modem_qam.c				\
	src/modem/src/modem_apsk.c				\
	src/modem/src/modem_bpsk.c				\
	src/modem/src/modem_qpsk.c				\
	src/modem/src/modem_ook.c				\
	src/modem/src/modem_sqam32.c				\
	src/modem/src/modem_sqam128.c				\
	src/modem/src/modem_arb.c				\

# main modem object
src/modem/src/modemf.o : %.o : %.c $(headers) $(modem_includes)


src/modem/src/gmskmod.o: %.o : %.c $(headers)

src/modem/src/gmskdem.o: %.o : %.c $(headers)

src/modem/src/ampmodem.o: %.o : %.c $(headers)

src/modem/src/freqmodem.o: %.o : %.c $(headers)

src/modem/src/modem_utilities.o: %.o : %.c $(headers)



modem_autotests :=						\
	src/modem/tests/modem_autotest.c			\
	src/modem/tests/modem_demodsoft_autotest.c		\
	src/modem/tests/modem_phase_error_autotest.c		\


modem_benchmarks :=						\
	src/modem/bench/gmskmodem_benchmark.c			\
	src/modem/bench/modem_modulate_benchmark.c		\
	src/modem/bench/modem_demodulate_benchmark.c		\
	src/modem/bench/modem_demodsoft_benchmark.c		\

# 
# MODULE : multicarrier
#

multicarrier_objects :=						\
	src/multicarrier/src/firpfbch_crcf.o			\
	src/multicarrier/src/firpfbch_cccf.o			\
	src/multicarrier/src/ofdmframe.common.o			\
	src/multicarrier/src/ofdmframegen.o			\
	src/multicarrier/src/ofdmframesync.o			\

# list explicit targets and dependencies here
src/multicarrier/src/firpfbch_crcf.o : %_crcf.o : %.c
src/multicarrier/src/firpfbch_cccf.o : %_cccf.o : %.c

# autotests
multicarrier_autotests :=					\
	src/multicarrier/tests/firpfbch_synthesizer_autotest.c	\
	src/multicarrier/tests/firpfbch_analyzer_autotest.c	\
	src/multicarrier/tests/ofdmframesync_autotest.c		\

# benchmarks
multicarrier_benchmarks :=					\
	src/multicarrier/bench/firpfbch_benchmark.c		\
	src/multicarrier/bench/ofdmframesync_acquire_benchmark.c	\
	src/multicarrier/bench/ofdmframesync_rxsymbol_benchmark.c	\

# 
# MODULE : nco - numerically-controlled oscillator
#

nco_objects :=							\
	src/nco/src/nco_crcf.o					\
	src/nco/src/nco.utilities.o				\


src/nco/src/nco_crcf.o: %.o : %.c $(headers) src/nco/src/nco.c

src/nco/src/nco.utilities.o: %.o : %.c $(headers)


# autotests
nco_autotests :=						\
	src/nco/tests/nco_autotest.c				\
	src/nco/tests/pll_autotest.c				\
	src/nco/tests/unwrap_phase_autotest.c			\
	src/nco/tests/vco_autotest.c				\


# benchmarks
nco_benchmarks :=						\
	src/nco/bench/nco_benchmark.c				\
	src/nco/bench/vco_benchmark.c				\

# 
# MODULE : optim - optimization
#

optim_objects :=						\
	src/optim/src/chromosome.o				\
	src/optim/src/gasearch.o				\
	src/optim/src/gradsearch.o				\
	src/optim/src/optim.common.o				\
	src/optim/src/qnsearch.o				\
	src/optim/src/rosenbrock.o				\


src/optim/src/chromosome.o : %.o : %.c $(headers)

src/optim/src/gasearch.o : %.o : %.c $(headers)

src/optim/src/gradsearch.o : %.o : %.c $(headers)

src/optim/src/optim.common.o : %.o : %.c $(headers)

src/optim/src/qnsearch.o : %.o : %.c $(headers)

src/optim/src/rosenbrock.o : %.o : %.c $(headers)

# autotests
optim_autotests :=

# benchmarks
optim_benchmarks :=


# 
# MODULE : quantization
#

quantization_objects :=						\
	src/quantization/src/compand.o				\
	src/quantization/src/quantizercf.o			\
	src/quantization/src/quantizerf.o			\
	src/quantization/src/quantizer.inline.o			\


src/quantization/src/compand.o: %.o : %.c $(headers)

src/quantization/src/quantizercf.o: %.o : %.c $(headers) src/quantization/src/quantizer.c

src/quantization/src/quantizerf.o: %.o : %.c $(headers) src/quantization/src/quantizer.c

src/quantization/src/quantizer.inline.o: %.o : %.c $(headers)


# autotests
quantization_autotests :=					\
	src/quantization/tests/compand_autotest.c		\
	src/quantization/tests/quantize_autotest.c		\


# benchmarks
quantization_benchmarks :=					\
	src/quantization/bench/quantizer_benchmark.c		\
	src/quantization/bench/compander_benchmark.c		\

# 
# MODULE : random
#

random_objects :=						\
	src/random/src/rand.o					\
	src/random/src/randn.o					\
	src/random/src/randexp.o				\
	src/random/src/randweib.o				\
	src/random/src/randgamma.o				\
	src/random/src/randnakm.o				\
	src/random/src/randricek.o				\
	src/random/src/scramble.o				\


$(random_objects) : %.o : %.c $(headers)

# autotests
random_autotests :=						\
	src/random/tests/scramble_autotest.c			\

#	src/random/tests/random_autotest.c


# benchmarks
random_benchmarks :=						\
	src/random/bench/random_benchmark.c			\


# 
# MODULE : sequence
#

sequence_objects :=						\
	src/sequence/src/bsequence.o				\
	src/sequence/src/msequence.o				\


$(sequence_objects) : %.o : %.c $(headers)


# autotests
sequence_autotests :=						\
	src/sequence/tests/bsequence_autotest.c			\
	src/sequence/tests/complementary_codes_autotest.c	\
	src/sequence/tests/msequence_autotest.c			\

# benchmarks
sequence_benchmarks :=

# 
# MODULE : utility
#

utility_objects :=						\
	src/utility/src/bshift_array.o				\
	src/utility/src/count_bits.o				\
	src/utility/src/msb_index.o				\
	src/utility/src/pack_bytes.o				\
	src/utility/src/shift_array.o				\
	src/utility/gentab/count_ones.o				\

$(utility_objects) : %.o : %.c $(headers)

# auto-generated tables
src/utility/gentab/count_ones_gentab : % : %.c

src/utility/gentab/count_ones.c : src/utility/gentab/count_ones_gentab
	./$< > $@

# add auto-generated files to extra_clean list
extra_clean +=							\
	src/utility/gentab/count_ones_gentab			\
	src/utility/gentab/count_ones.c				\
	src/utility/gentab/count_ones.o				\


# autotests
utility_autotests :=						\
	src/utility/tests/bshift_array_autotest.c		\
	src/utility/tests/count_bits_autotest.c			\
	src/utility/tests/pack_bytes_autotest.c			\
	src/utility/tests/shift_array_autotest.c		\


# benchmarks
utility_benchmarks :=


# 
# MODULE : experimental
#

# legacy sources (not built, but keep around just in case)
#	src/experimental/legacy/dct.o
#	src/experimental/legacy/mdct.o
#	src/experimental/legacy/mdct_benchmark.c


# explicit targets and dependencies

experimental_filter_includes :=					\
	src/experimental/src/iirqmfb.c				\
	src/experimental/src/itqmfb.c				\
	src/experimental/src/qmfb.c				\
	src/experimental/src/symsync2.c				\
	src/experimental/src/symsynclp.c			\

src/experimental/src/filter_rrrf.o: %.o : %.c $(headers) $(experimental_filter_includes)

src/experimental/src/filter_crcf.o: %.o : %.c $(headers) $(experimental_filter_includes)

src/experimental/src/filter_cccf.o: %.o : %.c $(headers) $(experimental_filter_includes)




# Target collection
#
# Information about targets for each module is collected
# in these variables
objects :=							\
	$(agc_objects)						\
	$(audio_objects)					\
	$(buffer_objects)					\
	$(dotprod_objects)					\
	$(equalization_objects)					\
	$(fec_objects)						\
	$(fft_objects)						\
	$(filter_objects)					\
	$(fpm_objects)						\
	$(framing_objects)					\
	$(math_objects)						\
	$(matrix_objects)					\
	$(modem_objects)					\
	$(multicarrier_objects)					\
	$(nco_objects)						\
	$(optim_objects)					\
	$(quantization_objects)					\
	$(random_objects)					\
	$(sequence_objects)					\
	$(utility_objects)					\
	@EXPERIMENTAL_MLIBS@
	

sources			:=
autotest_sources :=						\
	autotest/null_autotest.c				\
	$(agc_autotests)					\
	$(audio_autotests)					\
	$(buffer_autotests)					\
	$(dotprod_autotests)					\
	$(equalization_autotests)				\
	$(fec_autotests)					\
	$(fft_autotests)					\
	$(filter_autotests)					\
	$(fpm_autotests)					\
	$(framing_autotests)					\
	$(math_autotests)					\
	$(matrix_autotests)					\
	$(modem_autotests)					\
	$(multicarrier_autotests)				\
	$(nco_autotests)					\
	$(optim_autotests)					\
	$(quantization_autotests)				\
	$(random_autotests)					\
	$(sequence_autotests)					\
	$(utility_autotests)					\
	@EXPERIMENTAL_AUTOTESTS@
	

benchmark_sources :=						\
	bench/null_benchmark.c					\
	$(agc_benchmarks)					\
	$(audio_benchmarks)					\
	$(buffer_benchmarks)					\
	$(dotprod_benchmarks)					\
	$(equalization_benchmarks)				\
	$(fec_benchmarks)					\
	$(fft_benchmarks)					\
	$(filter_benchmarks)					\
	$(fpm_benchmarks)					\
	$(framing_benchmarks)					\
	$(math_benchmarks)					\
	$(matrix_benchmarks)					\
	$(modem_benchmarks)					\
	$(multicarrier_benchmarks)				\
	$(nco_benchmarks)					\
	$(optim_benchmarks)					\
	$(quantization_benchmarks)				\
	$(random_benchmarks)					\
	$(sequence_benchmarks)					\
	$(utility_benchmarks)					\
	@EXPERIMENTAL_BENCHMARKS@



# additional sources
extra_sources := libliquid.c

sources += $(extra_sources)


##
## TARGET : all       - build shared library (default)
##
.PHONY: all

# Shared library
SHARED_LIB	= @SH_LIB@

# liquid library definition
libliquid.a: $(objects)
	$(AR) $(ARFLAGS) $@ $^
	$(RANLIB) $@

# darwin
#
# gcc -dynamiclib -install_name libliquid.dylib -o libliquid.dylib libmodem.a libutility.a 
libliquid.dylib: $(objects)
	$(CC) $(LDFLAGS) -dynamiclib -install_name $@ -o $@ $^

# linux, et al
libliquid.so: libliquid.a
	$(CC) $(LDFLAGS) -shared -Xlinker -soname=$@ -o $@ -Wl,-whole-archive $^ -Wl,-no-whole-archive

all: libliquid.a $(SHARED_LIB)

##
## TARGET : help      - print list of targets (see documentation for more)
##

# look for all occurences of '## TARGET : ' and print rest of line to screen
help:
	@echo "Targets for liquid-dsp makefile:"
	@$(GREP) -E "^## TARGET : " [Mm]akefile | $(SED) 's/## TARGET : /  /'

## 
## TARGET : install   - installs the libraries and header files in the host system
##

install:
	@echo "installing..."
	mkdir -p $(exec_prefix)/lib
	install -m 644 -p $(SHARED_LIB) libliquid.a $(exec_prefix)/lib
	mkdir -p $(prefix)/include
	mkdir -p $(prefix)/include/liquid
	install -m 644 -p $(addprefix include/,$(headers_install)) $(prefix)/include/liquid
	@echo ""
	@echo "---------------------------------------------------------"
	@echo "  liquid-dsp was successfully installed.     "
	@echo ""
	@echo "  On some machines (e.g. Linux) you should rebind your"
	@echo "  libraries by running 'ldconfig' to make the shared"
	@echo "  object available.  You might also need to modify your"
	@echo "  LD_LIBRARY_PATH environment variable to include the"
	@echo "  directory $(exec_prefix)"
	@echo ""
	@echo "  Please report bugs to $(BUGREPORT)"
	@echo "---------------------------------------------------------"
	@echo ""

## 
## TARGET : uninstall - uninstalls the libraries and header files in the host system
##

uninstall:
	@echo "uninstalling..."
	$(RM) $(addprefix $(prefix)/include/liquid/, $(headers_install))
	$(RM) $(exec_prefix)/lib/libliquid.a
	$(RM) $(exec_prefix)/lib/$(SHARED_LIB)
	@echo "done."

##
## autoscript
##

autoscript : scripts/autoscript

scripts/autoscript.o scripts/main.o : %.o : %.c
	$(CC) $(CFLAGS) -c -o $@ $<

scripts/autoscript : scripts/autoscript.o scripts/main.o
	$(CC) $(CFLAGS) $(LDFLAGS) -o $@ $^

clean-autoscript :
	$(RM) scripts/autoscript.o scripts/main.o scripts/autoscript


##
## TARGET : check     - build and run autotest scripts
##

# Autotests are used to check the validity and accuracy of the
# DSP libraries.

.PHONY: autotest
autotest_prog	= xautotest

# run the autotest generator script to create autotest_include.h
autotest_include.h : scripts/autoscript $(autotest_sources) $(include_headers)
	./scripts/autoscript $(PATHSEP) autotest $(autotest_sources) > $@

# autotest objects
# NOTE: by default, gcc compiles any file with a '.h' extension as a 'pre-compiled
#       header' so we need to explicity tell it to compile as a c source file with
#       the '-x c' flag
autotest_obj = $(patsubst %.c,%.o,$(autotest_sources))
$(autotest_obj) : %.o : %.c $(include_headers)
	$(CC) $(CFLAGS) $< -c -o $@

# additional autotest objects
$(autotest_extra_obj) : %.o : %.c $(include_headers)

# compile the autotest internal library functions without linking
autotest/autotestlib.o : autotest/autotestlib.c autotest/autotest.h
	$(CC) $(CFLAGS) $< -c -o $@

# compile the autotest program without linking
$(autotest_prog).o : autotest/autotest.c autotest/autotest.h autotest_include.h
	$(CC) $(CFLAGS) $< -c -o $@

# link the autotest program with the objects
# NOTE: linked libraries must come _after_ the target program
$(autotest_prog): $(autotest_prog).o $(autotest_obj) $(autotest_extra_obj) autotest/autotestlib.o libliquid.a
	$(CC) $^ $(LDFLAGS) -o $@

# run the autotest program
check: $(autotest_prog)
	./$(autotest_prog) -v

# clean the generated files
clean-check:
	$(RM) autotest_include.h $(autotest_prog).o $(autotest_prog)
	$(RM) $(autotest_obj)
	$(RM) $(autotest_extra_obj)


##
## TARGET : bench     - build and run all benchmarks
##

# Benchmarks measure the relative speed of the DSP algorithms running
# on the target platform.
.PHONY: bench
bench_prog	= benchmark
BENCH_CFLAGS	= -Wall $(INCLUDE_CFLAGS) $(CONFIG_CFLAGS)
BENCH_LDFLAGS	= $(LDFLAGS)

# run the benchmark generator script to create benchmark_include.h
benchmark_include.h : scripts/autoscript $(benchmark_sources) $(include_headers)
	./scripts/autoscript $(PATHSEP) benchmark $(benchmark_sources) > $@

# benchmark objects
# NOTE: by default, gcc compiles any file with a '.h' extension as a 'pre-compiled
#       header' so we need to explicity tell it to compile as a c source file with
#       the '-x c' flag
benchmark_obj = $(patsubst %.c,%.o,$(benchmark_sources))
$(benchmark_obj) : %.o : %.c $(include_headers)
	$(CC) $(BENCH_CFLAGS) $< -c -o $@

# compile the benchmark program without linking
$(bench_prog).o: bench/bench.c benchmark_include.h bench/bench.c
	$(CC) $(BENCH_CFLAGS) $< -c -o $(bench_prog).o

# link the benchmark program with the library objects
# NOTE: linked libraries must come _after_ the target program
$(bench_prog): $(bench_prog).o $(benchmark_obj) libliquid.a
	$(CC) $^ $(BENCH_LDFLAGS) -o $(bench_prog)

# run the benchmark program
bench: $(bench_prog)
	./$(bench_prog)

# benchmark compare script
scripts/benchmark_compare : % : %.c

# fftbench program
bench/fftbench.o : %.o : %.c
	$(CC) $(BENCH_CFLAGS) $< -c -o $@

bench/fftbench : % : %.o libliquid.a
	$(CC) $^ $(BENCH_LDFLAGS) -o $@

# clean up the generated files
clean-bench:
	$(RM) benchmark_include.h $(bench_prog).o $(bench_prog)
	$(RM) scripts/benchmark_compare
	$(RM) $(benchmark_obj)
	$(RM) bench/fftbench


## 
## TARGET : examples  - build all examples binaries
##
.PHONY: examples
example_programs :=						\
	examples/agc_example					\
	examples/agc_qpsk_example				\
	examples/agc_squelch_example				\
	examples/ampmodem_example				\
	examples/asgram_example					\
	examples/autocorr_cccf_example				\
	examples/bpacketsync_example				\
	examples/bsequence_example				\
	examples/bufferf_example				\
	examples/chromosome_example				\
	examples/compand_example				\
	examples/compand_cf_example				\
	examples/complementary_codes_example			\
	examples/crc_example					\
	examples/cgsolve_example				\
	examples/cvsd_example					\
	examples/decim_crcf_example				\
	examples/dotprod_rrrf_example				\
	examples/dotprod_cccf_example				\
	examples/eqlms_cccf_blind_example			\
	examples/eqlms_cccf_example				\
	examples/eqrls_cccf_example				\
	examples/fec_example					\
	examples/fec_soft_example				\
	examples/fft_example					\
	examples/firfarrow_rrrf_example				\
	examples/firfarrow_rrrf_sine_example			\
	examples/firfilt_rrrf_example				\
	examples/firdes_kaiser_example				\
	examples/firdespm_example				\
	examples/firhilb_example				\
	examples/firhilb_decim_example				\
	examples/firhilb_interp_example				\
	examples/firpfbch_example				\
	examples/firpfbch_analysis_example			\
	examples/firpfbch_synthesis_example			\
	examples/flexframesync_example				\
	examples/flexframesync_advanced_example			\
	examples/flexframesync_reconfig_example			\
	examples/framesync64_example				\
	examples/freqmodem_example				\
	examples/gasearch_example				\
	examples/gasearch_knapsack_example			\
	examples/gmskframesync_example				\
	examples/gmskmodem_example				\
	examples/gradsearch_datafit_example			\
	examples/gradsearch_example				\
	examples/interleaver_example				\
	examples/interleaver_soft_example			\
	examples/interleaver_scatterplot_example		\
	examples/iirdes_example					\
	examples/iirdes_analog_example				\
	examples/iirdes_pll_example				\
	examples/iirfilt_crcf_example				\
	examples/interp_crcf_example				\
	examples/kbd_window_example				\
	examples/lpc_example					\
	examples/matched_filter_example				\
	examples/math_lngamma_example				\
	examples/math_primitive_root_example			\
	examples/modem_arb_example				\
	examples/modem_example					\
	examples/modem_soft_example				\
	examples/modular_arithmetic_example			\
	examples/msequence_example				\
	examples/msresamp_crcf_example				\
	examples/nco_example					\
	examples/nco_pll_example				\
	examples/nco_pll_modem_example				\
	examples/nyquist_filter_example				\
	examples/ofdmflexframesync_example			\
	examples/ofdmframesync_example				\
	examples/packetizer_example				\
	examples/packetizer_soft_example			\
	examples/pll_example					\
	examples/polyfit_example				\
	examples/polyfit_lagrange_example			\
	examples/poly_findroots_example				\
	examples/quantize_example				\
	examples/qnsearch_example				\
	examples/random_histogram_example			\
	examples/repack_bytes_example				\
	examples/resamp_crcf_example				\
	examples/resamp2_crcf_example				\
	examples/resamp2_crcf_decim_example			\
	examples/resamp2_crcf_filter_example			\
	examples/resamp2_crcf_interp_example			\
	examples/scramble_example				\
	examples/spgram_example					\
	examples/symsync_crcf_example				\
	examples/wdelayf_example				\
	examples/windowf_example				\
	@EXPERIMENTAL_EXAMPLES@

#	examples/metadata_example
#	examples/ofdmframegen_example
#	examples/gmskframe_example
#	examples/fading_generator_example
#	examples/ricek_channel_example

example_objects	= $(patsubst %,%.o,$(example_programs))
examples: $(example_programs)

EXAMPLES_LDFLAGS = $(LDFLAGS)

# NOTE: linked libraries must come _after_ the target program
$(example_objects): %.o : %.c

$(example_programs): % : %.o libliquid.a

# clean examples
clean-examples:
	$(RM) examples/*.o
	$(RM) $(example_programs)

## 
## TARGET : sandbox   - build all sandbox binaries
##

# NOTE: sandbox _requires_ fftw3 to build
.PHONY: sandbox
sandbox_programs =						\
	sandbox/crc_gentab					\
	sandbox/ellip_func_test					\
	sandbox/ellip_test					\
	sandbox/eqlms_cccf_test					\
	sandbox/fecsoft_ber_test				\
	sandbox/fec_golay2412_test				\
	sandbox/fec_golay_test					\
	sandbox/fec_hamming3126_example				\
	sandbox/fec_hamming128_test				\
	sandbox/fec_hamming128_gentab				\
	sandbox/fec_hamming128_example				\
	sandbox/fec_hamming74_gentab				\
	sandbox/fec_hamming84_gentab				\
	sandbox/fec_hamming_test				\
	sandbox/fec_ldpc_test					\
	sandbox/fec_rep3_test					\
	sandbox/fec_rep5_test					\
	sandbox/fec_secded2216_test				\
	sandbox/fec_secded3932_test				\
	sandbox/fec_secded7264_test				\
	sandbox/fec_spc2216_test				\
	sandbox/fec_secded_punctured_test			\
	sandbox/fecsoft_conv_test				\
	sandbox/fecsoft_hamming128_gentab			\
	sandbox/fecsoft_ldpc_test				\
	sandbox/fec_sumproduct_test				\
	sandbox/fft_dual_radix_test				\
	sandbox/fft_mixed_radix_test				\
	sandbox/fft_recursive_plan_test				\
	sandbox/fft_recursive_test				\
	sandbox/fft_rader_prime_test				\
	sandbox/fft_rader_prime_radix2_test			\
	sandbox/fft_r2r_test					\
	sandbox/firdes_energy_test				\
	sandbox/firdes_fexp_test				\
	sandbox/firdes_gmskrx_test				\
	sandbox/firdes_length_test				\
	sandbox/firpfbch_analysis_alignment_test		\
	sandbox/firpfbch_analysis_equivalence_test		\
	sandbox/firpfbch_synthesis_equivalence_test		\
	sandbox/gmskmodem_test					\
	sandbox/householder_test				\
	sandbox/iirdes_example					\
	sandbox/levinson_test					\
	sandbox/matched_filter_test				\
	sandbox/matched_filter_cfo_test				\
	sandbox/math_lngamma_test				\
	sandbox/math_cacosf_test				\
	sandbox/math_casinf_test				\
	sandbox/math_catanf_test				\
	sandbox/math_cexpf_test					\
	sandbox/math_clogf_test					\
	sandbox/math_csqrtf_test				\
	sandbox/matrix_test					\
	sandbox/minsearch_test					\
	sandbox/minsearch2_test					\
	sandbox/matrix_eig_test					\
	sandbox/modem_demodulate_arb_gentab			\
	sandbox/modem_demodulate_soft_test			\
	sandbox/modem_demodulate_soft_gentab			\
	sandbox/ofdmoqam_firpfbch_test				\
	sandbox/ofdm_ber_test					\
	sandbox/packetizer_persistent_ber_test			\
	sandbox/pll_design_test					\
	sandbox/predemod_sync_test				\
	sandbox/quasinewton_test				\
	sandbox/resamp2_crcf_filterbank_test			\
	sandbox/resamp2_crcf_interp_recreate_test		\
	sandbox/rkaiser2_test					\
	sandbox/simplex_test					\
	sandbox/symsync_eqlms_test				\
	sandbox/svd_test					\
	sandbox/thiran_allpass_iir_test				\

#	firpfbch_analysis_test
#	sandbox/ofdmoqam_firpfbch_cfo_test
#	sandbox/mdct_test
#	sandbox/fct_test


sandbox_objects	= $(patsubst %,%.o,$(sandbox_programs))
sandbox: $(sandbox_programs)
SANDBOX_LDFLAGS = $(LDFLAGS) -lfftw3f

# NOTE: linked libraries must come _after_ the target program
$(sandbox_objects): %.o : %.c

$(sandbox_programs): % : %.o libliquid.a
	$(CC) $(SANDBOX_LDFLAGS) $^ -o $@

# clean sandbox
clean-sandbox:
	$(RM) sandbox/*.o
	$(RM) $(sandbox_programs)


## 
## TARGET : doc       - build documentation (doc/liquid.pdf)
##

doc : doc/liquid.pdf

doc/liquid.pdf : libliquid.a
	cd doc ; make

clean-doc :
	cd doc ; make mostlyclean

distclean-doc :
	cd doc ; make distclean


# Clean
.PHONY: clean

##
## TARGET : world     - build absolutely everything
##
world : all check bench examples sandbox doc

##
## TARGET : clean     - clean build (objects, dependencies, libraries, etc.)
##

clean-modules:
	@echo "cleaning modules..."
	$(RM) src/agc/src/*.o          src/agc/bench/*.o          src/agc/tests/*.o
	$(RM) src/audio/src/*.o        src/audio/bench/*.o        src/audio/tests/*.o
	$(RM) src/buffer/src/*.o       src/buffer/bench/*.o       src/buffer/tests/*.o
	$(RM) src/dotprod/src/*.o      src/dotprod/bench/*.o      src/dotprod/tests/*.o
	$(RM) src/equalization/src/*.o src/equalization/bench/*.o src/equalization/tests/*.o
	$(RM) src/fec/src/*.o          src/fec/bench/*.o          src/fec/tests/*.o
	$(RM) src/fft/src/*.o          src/fft/bench/*.o          src/fft/tests/*.o
	$(RM) src/filter/src/*.o       src/filter/bench/*.o       src/filter/tests/*.o
	$(RM) src/fpm/src/*.o          src/fpm/bench/*.o          src/fpm/tests/*.o
	$(RM) src/framing/src/*.o      src/framing/bench/*.o      src/framing/tests/*.o
	$(RM) src/math/src/*.o         src/math/bench/*.o         src/math/tests/*.o
	$(RM) src/matrix/src/*.o       src/matrix/bench/*.o       src/matrix/tests/*.o
	$(RM) src/modem/src/*.o        src/modem/bench/*.o        src/modem/tests/*.o
	$(RM) src/multicarrier/src/*.o src/multicarrier/bench/*.o src/multicarrier/tests/*.o
	$(RM) src/nco/src/*.o          src/nco/bench/*.o          src/nco/tests/*.o
	$(RM) src/optim/src/*.o        src/optim/bench/*.o        src/optim/tests/*.o
	$(RM) src/quantization/src/*.o src/quantization/bench/*.o src/quantization/tests/*.o
	$(RM) src/random/src/*.o       src/random/bench/*.o       src/random/tests/*.o
	$(RM) src/utility/src/*.o      src/utility/bench/*.o      src/utility/tests/*.o
	$(RM) src/experimental/src/*.o src/experimental/bench/*.o src/experimental/tests/*.o
	$(RM) libliquid.o

clean: clean-modules clean-autoscript clean-check clean-bench clean-examples clean-sandbox clean-doc
	$(RM) $(extra_clean)
	$(RM) libliquid.a
	$(RM) $(SHARED_LIB)

##
## TARGET : distclean - removes everything except the originally distributed files
##

distclean: clean distclean-doc
	@echo "cleaning distribution..."
	$(RM) octave-core *.m
	$(RM) configure config.h config.h.in config.h.in~ config.log config.status
	$(RM) -r autom4te.cache
	$(RM) makefile
<|MERGE_RESOLUTION|>--- conflicted
+++ resolved
@@ -353,13 +353,9 @@
 
 # fft autotest scripts
 fft_autotests :=						\
-<<<<<<< HEAD
 	src/fft/tests/fftq16_autotest.c				\
-	src/fft/tests/fft_autotest.c				\
-=======
 	src/fft/tests/fft_small_autotest.c			\
 	src/fft/tests/fft_radix2_autotest.c			\
->>>>>>> 864692cd
 	src/fft/tests/fft_composite_autotest.c			\
 	src/fft/tests/fft_prime_autotest.c			\
 	src/fft/tests/fft_r2r_autotest.c			\
@@ -368,6 +364,7 @@
 # additional autotest objects
 autotest_extra_obj +=						\
 	src/fft/tests/fft_runtest.o				\
+	src/fft/tests/fftq16_runtest.o				\
 	src/fft/tests/fft_data_2.o				\
 	src/fft/tests/fft_data_3.o				\
 	src/fft/tests/fft_data_4.o				\
