# Copyright (c) 2007, 2008, 2009, 2010 Joseph Gaeddert
# Copyright (c) 2007, 2008, 2009, 2010 Virginia Polytechnic
#                                      Institute & State University
#
# This file is part of liquid.
#
# liquid is free software: you can redistribute it and/or modify
# it under the terms of the GNU General Public License as published by
# the Free Software Foundation, either version 3 of the License, or
# (at your option) any later version.
#
# liquid is distributed in the hope that it will be useful,
# but WITHOUT ANY WARRANTY; without even the implied warranty of
# MERCHANTABILITY or FITNESS FOR A PARTICULAR PURPOSE.  See the
# GNU General Public License for more details.
#
# You should have received a copy of the GNU General Public License
# along with liquid.  If not, see <http://www.gnu.org/licenses/>.

# 
# Makefile for liquid SDR libraries
#
# Targets:
#    all                 :   dynamic shared-library object (e.g. libliquid.so)
#    install             :   install the dynamic shared library object and
#                            header file(s)
#    uninstall           :   uninstall the library and header file(s)
#    clean               :   clean all targets (bench, check, examples, etc)
#    distclean           :   removes everything except the originally distributed files
#    check               :   build and run autotest program
#    bench               :   build and run benchmarking program
#    examples            :   build all examples
#    world               :   build absolutely everything (but don't install)
#
#    clean-[modulename]  :   clean module [modulename]
#    clean-modules       :   clean all modules
#    clean-examples      :   clean examples
#    clean-check         :   clean autotest program
#    clean-bench         :   clean benchmark program
#

# paths
srcdir = @srcdir@
prefix = @prefix@
exec_prefix = @exec_prefix@
VPATH = @srcdir@
include_dirs	:= . include
vpath %.h $(include_dirs)
modulesdir = src

# programs
CC = @CC@
MV	:= mv -f
RM	:= rm -f
SED	:= @SED@
GREP	:= @GREP@
AR	:= ar
RANLIB	:= ranlib

# flags
INCLUDE_CFLAGS	= $(addprefix -I ,$(include_dirs))
CONFIG_CFLAGS	= @ARCH_OPTION@ @PROFILE_OPTION@ @DEBUG_OPTION@
# -g : debugging info
CFLAGS		+= $(INCLUDE_CFLAGS) -g -O2 -Wall -fPIC $(CONFIG_CFLAGS)
LDFLAGS		+= @LIBS@
ARFLAGS		= r
PATHSEP		= /

# 
# liquid headers
#
headers_install	:= liquid.h @EXPERIMENTAL_HEADER@
headers		:= $(headers_install) liquid.internal.h
include_headers	:= $(addprefix include/,$(headers))


## 
## liquid-dsp modules
##

all:

# additional targets to clean
extra_clean :=

#
# MODULE : agc - automatic gain control
#

# object files
agc_objects =							\
	src/agc/src/agc_crcf.o					\
	src/agc/src/agc_rrrf.o					\

# explicit targets and dependencies

src/agc/src/agc_crcf.o : %.o : %.c src/agc/src/agc.c $(headers)

src/agc/src/agc_rrrf.o : %.o : %.c src/agc/src/agc.c $(headers)

# autotests
agc_autotests :=						\
	src/agc/tests/agc_autotest.c				\

# benchmarks
agc_benchmarks :=						\
	src/agc/bench/agc_benchmark.c				\

#
# MODULE : audio
#

# described below
audio_objects :=						\
	src/audio/src/cvsd.o					\

src/cvsd/src/cvsd.o : %.o : %.c $(headers)


audio_autotests :=						\
	src/audio/tests/cvsd_autotest.c				\

audio_benchmarks :=


# 
# MODULE : buffer
# 

buffer_objects :=						\
	src/buffer/src/bufferf.o				\
	src/buffer/src/buffercf.o				\

#	src/buffer/src/bufferui.c				\

src/buffer/src/bufferf.o : %.o : %.c $(headers)

src/buffer/src/buffercf.o : %.o : %.c $(headers)

src/buffer/src/bufferui.o : %.o : %.c $(headers)


buffer_autotests :=						\
	src/buffer/tests/cbuffer_autotest.c			\
	src/buffer/tests/sbuffer_autotest.c			\
	src/buffer/tests/wdelay_autotest.c			\
	src/buffer/tests/window_autotest.c			\

buffer_benchmarks :=						\
	src/buffer/bench/window_benchmark.c			\

# 
# MODULE : dotprod
#
dotprod_objects :=						\
	@MLIBS_DOTPROD@						\

src/dotprod/src/dotprod_cccf.o : %.o : %.c $(headers) src/dotprod/src/dotprod.c

src/dotprod/src/dotprod_crcf.o : %.o : %.c $(headers) src/dotprod/src/dotprod.c

src/dotprod/src/dotprod_rrrf.o : %.o : %.c $(headers) src/dotprod/src/dotprod.c

# specific machine architectures

src/dotprod/src/dotprod_rrrf.av.o : %.o : %.c $(headers)

src/dotprod/src/dotprod_rrrf.mmx.o : %.o : %.c $(headers)

dotprod_autotests :=						\
	src/dotprod/tests/dotprod_rrrf_autotest.c		\
	src/dotprod/tests/dotprod_crcf_autotest.c		\

dotprod_benchmarks :=						\
	src/dotprod/bench/dotprod_cccf_benchmark.c		\
	src/dotprod/bench/dotprod_crcf_benchmark.c		\
	src/dotprod/bench/dotprod_rrrf_benchmark.c		\

# 
# MODULE : equalization
#
equalization_objects :=						\
	src/equalization/src/equalizer_cccf.o			\
	src/equalization/src/equalizer_rrrf.o			\


$(equalization_objects) : %.o : %.c $(headers) src/equalization/src/eqlms.c src/equalization/src/eqrls.c


# autotests
equalization_autotests :=					\
	src/equalization/tests/eqrls_rrrf_autotest.c		\


# benchmarks
equalization_benchmarks :=					\
	src/equalization/bench/eqlms_cccf_benchmark.c		\
	src/equalization/bench/eqrls_cccf_benchmark.c		\

# 
# MODULE : fec - forward error-correction
#
fec_objects :=							\
	src/fec/src/crc.o					\
	src/fec/src/fec.o					\
	src/fec/src/fec_conv.o					\
	src/fec/src/fec_conv_poly.o				\
	src/fec/src/fec_conv_pmatrix.o				\
	src/fec/src/fec_conv_punctured.o			\
	src/fec/src/fec_hamming74.o				\
	src/fec/src/fec_hamming84.o				\
	src/fec/src/fec_hamming128.o				\
	src/fec/src/fec_hamming1511.o				\
	src/fec/src/fec_hamming3126.o				\
	src/fec/src/fec_hamming128_gentab.o			\
	src/fec/src/fec_pass.o					\
	src/fec/src/fec_rep3.o					\
	src/fec/src/fec_rep5.o					\
	src/fec/src/fec_rs.o					\
	src/fec/gentab/reverse_byte.o				\
	src/fec/src/smatrix.o					\
	src/fec/src/sumproduct.o				\


# list explicit targets and dependencies here
$(fec_objects) : %.o : %.c $(headers)

# auto-generated tables
src/fec/gentab/reverse_byte_gentab : % : %.c

src/fec/gentab/reverse_byte.c : src/fec/gentab/reverse_byte_gentab
	./$< > $@

# add auto-generated files to extra_clean list
extra_clean +=							\
	src/fec/gentab/reverse_byte_gentab			\
	src/fec/gentab/reverse_byte.c				\
	src/fec/gentab/reverse_byte.o				\

# autotests
fec_autotests :=						\
	src/fec/tests/crc_autotest.c				\
	src/fec/tests/fec_autotest.c				\
	src/fec/tests/fec_soft_autotest.c			\
	src/fec/tests/fec_hamming74_autotest.c			\
	src/fec/tests/fec_hamming84_autotest.c			\
	src/fec/tests/fec_hamming128_autotest.c			\
	src/fec/tests/fec_hamming1511_autotest.c		\
	src/fec/tests/fec_hamming3126_autotest.c		\
	src/fec/tests/fec_reedsolomon_autotest.c		\
	src/fec/tests/fec_rep3_autotest.c			\
	src/fec/tests/fec_rep5_autotest.c			\
	src/fec/tests/smatrix_autotest.c			\


# benchmarks
fec_benchmarks :=						\
	src/fec/bench/crc_benchmark.c				\
	src/fec/bench/fec_encode_benchmark.c			\
	src/fec/bench/fec_decode_benchmark.c			\
	src/fec/bench/fecsoft_decode_benchmark.c		\

# 
# MODULE : fft - fast Fourier transforms, discrete sine/cosine transforms, etc.
#

fft_objects :=							\
	src/fft/src/asgram.o					\
	src/fft/src/dct.o					\
	src/fft/src/fftf.o					\
	src/fft/src/fft_common.o				\
	src/fft/src/mdct.o					\


# explicit targets and dependencies
fft_includes :=							\
	src/fft/src/fft_create_plan.c				\
	src/fft/src/fct_execute.c				\
	src/fft/src/dct_execute.c				\
	src/fft/src/dst_execute.c				\
	src/fft/src/mdct_execute.c				\
	src/fft/src/imdct_execute.c				\
	src/fft/src/fft_execute.c				\
	src/fft/src/fft.common.c				\


src/fft/src/fftf.o : %.o : %.c $(headers) $(fft_includes)

src/fft/src/asgram.o : %.o : %.c $(headers)

src/fft/src/dct.o : %.o : %.c $(headers)

src/fft/src/fftf.o : %.o : %.c $(headers)

src/fft/src/fft_common.o : %.o : %.c $(headers)

src/fft/src/mdct.o : %.o : %.c $(headers)


fft_autotests :=						\
	src/fft/tests/fft_autotest.c				\
	src/fft/tests/fft_r2r_autotest.c			\
	src/fft/tests/fft_shift_autotest.c			\


fft_benchmarks :=						\
	src/fft/bench/mdct_benchmark.c				\
	src/fft/bench/fft_benchmark.c				\
	src/fft/bench/fft_r2r_benchmark.c			\

#
# MODULE : filter
#

filter_objects :=						\
	src/filter/src/bessel.o					\
	src/filter/src/butter.o					\
	src/filter/src/cheby1.o					\
	src/filter/src/cheby2.o					\
	src/filter/src/ellip.o					\
	src/filter/src/filter_rrrf.o				\
	src/filter/src/filter_crcf.o				\
	src/filter/src/filter_cccf.o				\
	src/filter/src/firdes.o					\
	src/filter/src/firdespm.o				\
	src/filter/src/group_delay.o				\
	src/filter/src/hM3.o					\
	src/filter/src/iirdes.pll.o				\
	src/filter/src/iirdes.o					\
	src/filter/src/lpc.o					\
	src/filter/src/rcos.o					\
	src/filter/src/rkaiser.o				\
	src/filter/src/rrcos.o					\


# list explicit targets and dependencies here
filter_includes :=						\
	src/filter/src/firfarrow.c				\
	src/filter/src/firfilt.c				\
	src/filter/src/firpfb.c					\
	src/filter/src/iirfilt.c				\
	src/filter/src/iirfiltsos.c				\
	src/filter/src/interp.c					\
	src/filter/src/decim.c					\
	src/filter/src/resamp.c					\
	src/filter/src/resamp2.c				\
	src/filter/src/symsync.c				\

src/filter/src/bessel.o : %.o : %.c $(headers)

src/filter/src/bessel.o : %.o : %.c $(headers)

src/filter/src/butter.o : %.o : %.c $(headers)

src/filter/src/cheby1.o : %.o : %.c $(headers)

src/filter/src/cheby2.o : %.o : %.c $(headers)

src/filter/src/ellip.o : %.o : %.c $(headers)

src/filter/src/filter_rrrf.o : %.o : %.c $(headers) $(filter_includes)

src/filter/src/filter_crcf.o : %.o : %.c $(headers) $(filter_includes)

src/filter/src/filter_cccf.o : %.o : %.c $(headers) $(filter_includes)

src/filter/src/firdes.o : %.o : %.c $(headers)

src/filter/src/firdespm.o : %.o : %.c $(headers)

src/filter/src/group_delay.o : %.o : %.c $(headers)

src/filter/src/hM3.o : %.o : %.c $(headers)

src/filter/src/iirdes.pll.o : %.o : %.c $(headers)

src/filter/src/iirdes.o : %.o : %.c $(headers)

src/filter/src/lpc.o : %.o : %.c $(headers)

src/filter/src/rcos.o : %.o : %.c $(headers)

src/filter/src/rkaiser.o : %.o : %.c $(headers)

src/filter/src/rrcos.o : %.o : %.c $(headers)


filter_autotests :=						\
	src/filter/tests/decim_autotest.c			\
	src/filter/tests/firdes_autotest.c			\
	src/filter/tests/firdespm_autotest.c			\
	src/filter/tests/firfilt_rrrf_autotest.c		\
	src/filter/tests/firfilt_crcf_autotest.c		\
	src/filter/tests/firhilb_autotest.c			\
	src/filter/tests/firpfb_autotest.c			\
	src/filter/tests/groupdelay_autotest.c			\
	src/filter/tests/iirdes_autotest.c			\
	src/filter/tests/iirfilt_rrrf_autotest.c		\
	src/filter/tests/iirfilt_crcf_autotest.c		\
	src/filter/tests/iirfiltsos_rrrf_autotest.c		\
	src/filter/tests/interp_autotest.c			\


filter_benchmarks :=						\
	src/filter/bench/decim_benchmark.c			\
	src/filter/bench/firhilb_benchmark.c			\
	src/filter/bench/firfilt_crcf_benchmark.c		\
	src/filter/bench/iirfilt_crcf_benchmark.c		\
	src/filter/bench/interp_benchmark.c			\
	src/filter/bench/resamp_benchmark.c			\
	src/filter/bench/resamp2_benchmark.c			\
	src/filter/bench/symsync_benchmark.c			\

# 
# MODULE : framing
#

framing_objects :=						\
	src/framing/src/bpacketgen.o				\
	src/framing/src/bpacketsync.o				\
	src/framing/src/bsync_rrrf.o				\
	src/framing/src/bsync_crcf.o				\
	src/framing/src/bsync_cccf.o				\
	src/framing/src/framesyncprops.o			\
	src/framing/src/framesyncstats.o			\
	src/framing/src/framegen64.o				\
	src/framing/src/framesync64.o				\
	src/framing/src/flexframegen.o				\
	src/framing/src/flexframesync.o				\
	src/framing/src/ofdmflexframegen.o			\
	src/framing/src/ofdmflexframesync.o			\
	src/framing/src/packetizer.o				\
	src/framing/src/interleaver.o				\


# list explicit targets and dependencies here

src/framing/src/bpacketgen.o : %.o : %.c $(headers)

src/framing/src/bpacketsync.o : %.o : %.c $(headers)

src/framing/src/bsync_rrrf.o : %.o : %.c $(headers) src/framing/src/bsync.c

src/framing/src/bsync_crcf.o : %.o : %.c $(headers) src/framing/src/bsync.c

src/framing/src/bsync_cccf.o : %.o : %.c $(headers) src/framing/src/bsync.c

src/framing/src/framesyncprops.o : %.o : %.c $(headers)

src/framing/src/framesyncstats.o : %.o : %.c $(headers)

src/framing/src/framegen64.o : %.o : %.c $(headers)

src/framing/src/framesync64.o : %.o : %.c $(headers)

src/framing/src/flexframegen.o : %.o : %.c $(headers)

src/framing/src/flexframesync.o : %.o : %.c $(headers)

src/framing/src/ofdmflexframegen.o : %.o : %.c $(headers)

src/framing/src/ofdmflexframesync.o : %.o : %.c $(headers)

src/framing/src/packetizer.o : %.o : %.c $(headers)

src/framing/src/interleaver.o : %.o : %.c $(headers)


framing_autotests :=						\
	src/framing/tests/bpacketsync_autotest.c		\
	src/framing/tests/bsync_autotest.c			\
	src/framing/tests/flexframe_autotest.c			\
	src/framing/tests/packetizer_autotest.c			\
	src/framing/tests/interleaver_autotest.c		\


framing_benchmarks :=						\
	src/framing/bench/bpacketsync_benchmark.c		\
	src/framing/bench/flexframesync_benchmark.c		\
	src/framing/bench/interleaver_benchmark.c		\


# 
# MODULE : math
#

math_objects :=							\
	src/math/src/poly.o					\
	src/math/src/polyc.o					\
	src/math/src/polyf.o					\
	src/math/src/polycf.o					\
	src/math/src/math.o					\
	src/math/src/math.bessel.o				\
	src/math/src/math.gamma.o				\
	src/math/src/math.complex.o				\
	src/math/src/math.trig.o				\


poly_includes :=						\
	src/math/src/poly.common.c				\
	src/math/src/poly.expand.c				\
	src/math/src/poly.findroots.c				\
	src/math/src/poly.lagrange.c				\

src/math/src/poly.o : %.o : %.c $(headers) $(poly_includes)

src/math/src/polyc.o : %.o : %.c $(headers) $(poly_includes)

src/math/src/polyf.o : %.o : %.c $(headers) $(poly_includes)

src/math/src/polycf.o : %.o : %.c $(headers) $(poly_includes)

src/math/src/math.o : %.o : %.c $(headers)

src/math/src/math.bessel.o : %.o : %.c $(headers)

src/math/src/math.gamma.o : %.o : %.c $(headers)

src/math/src/math.complex.o : %.o : %.c $(headers)

src/math/src/math.trig.o : %.o : %.c $(headers)


math_autotests :=						\
	src/math/tests/kbd_autotest.c				\
	src/math/tests/math_autotest.c				\
	src/math/tests/math_bessel_autotest.c			\
	src/math/tests/math_gamma_autotest.c			\
	src/math/tests/math_complex_autotest.c			\
	src/math/tests/polynomial_autotest.c			\


math_benchmarks :=

#
# MODULE : matrix
#

matrix_objects :=						\
	src/matrix/src/matrix.o					\
	src/matrix/src/matrixf.o				\
	src/matrix/src/matrixc.o				\
	src/matrix/src/matrixcf.o				\


matrix_includes :=						\
	src/matrix/src/matrix.base.c				\
	src/matrix/src/matrix.cgsolve.c				\
	src/matrix/src/matrix.chol.c				\
	src/matrix/src/matrix.gramschmidt.c			\
	src/matrix/src/matrix.inv.c				\
	src/matrix/src/matrix.linsolve.c			\
	src/matrix/src/matrix.ludecomp.c			\
	src/matrix/src/matrix.qrdecomp.c			\
	src/matrix/src/matrix.math.c				\

src/matrix/src/matrix.o : %.o : %.c $(headers) $(matrix_includes)

src/matrix/src/matrixc.o : %.o : %.c $(headers) $(matrix_includes)

src/matrix/src/matrixf.o : %.o : %.c $(headers) $(matrix_includes)

src/matrix/src/matrixcf.o : %.o : %.c $(headers) $(matrix_includes)



matrix_autotests :=						\
	src/matrix/tests/matrixcf_autotest.c			\
	src/matrix/tests/matrixf_autotest.c			\


matrix_benchmarks :=


# 
# MODULE : modem
#

<<<<<<< HEAD
modem_objects :=				\
	src/modem/src/gmskmod.o			\
	src/modem/src/gmskdem.o			\
	src/modem/src/modem_arb_const.o		\
	src/modem/src/modem_apsk_const.o	\
	src/modem/src/modem_create.o		\
	src/modem/src/modem_common.o		\
	src/modem/src/modem_modulate.o		\
	src/modem/src/modem_demodulate.o	\
	src/modem/src/modem_demodulate_soft.o	\
	src/modem/src/modem_demod_soft_const.o	\
	src/modem/src/modem_optqam_const.o	\
	src/modem/src/ampmodem.o		\
	src/modem/src/freqmodem.o		\
=======
modem_objects :=						\
	src/modem/src/gmskmod.o					\
	src/modem/src/gmskdem.o					\
	src/modem/src/modem_arb_const.o				\
	src/modem/src/modem_apsk_const.o			\
	src/modem/src/modem_create.o				\
	src/modem/src/modem_common.o				\
	src/modem/src/modem_modulate.o				\
	src/modem/src/modem_demodulate.o			\
	src/modem/src/modem_demodulate_soft.o			\
	src/modem/src/modem_demod_soft_const.o			\
	src/modem/src/ampmodem.o				\
	src/modem/src/freqmodem.o				\
>>>>>>> ae38db98


src/modem/src/gmskmod.o: %.o : %.c $(headers)

src/modem/src/gmskdem.o: %.o : %.c $(headers)

src/modem/src/modem_arb_const.o: %.o : %.c $(headers)

src/modem/src/modem_apsk_const.o: %.o : %.c $(headers)

src/modem/src/modem_create.o: %.o : %.c $(headers)

src/modem/src/modem_common.o: %.o : %.c $(headers)

src/modem/src/modem_modulate.o: %.o : %.c $(headers)

src/modem/src/modem_demodulate.o: %.o : %.c $(headers)

src/modem/src/modem_optqam_const.o: %.o : %.c $(headers)

src/modem/src/ampmodem.o: %.o : %.c $(headers)

src/modem/src/freqmodem.o: %.o : %.c $(headers)



modem_autotests :=						\
	src/modem/tests/modem_autotest.c			\
	src/modem/tests/modem_demodsoft_autotest.c		\
	src/modem/tests/modem_phase_error_autotest.c		\


modem_benchmarks :=						\
	src/modem/bench/gmskmodem_benchmark.c			\
	src/modem/bench/modem_modulate_benchmark.c		\
	src/modem/bench/modem_demodulate_benchmark.c		\
	src/modem/bench/modem_demodsoft_benchmark.c		\

# 
# MODULE : multicarrier
#

multicarrier_objects :=						\
	src/multicarrier/src/firpfbch_crcf.o			\
	src/multicarrier/src/firpfbch_cccf.o			\
	src/multicarrier/src/mdctch.o				\
	src/multicarrier/src/ofdmframe.common.o			\
	src/multicarrier/src/ofdmframegen.o			\
	src/multicarrier/src/ofdmframesync.o			\
	src/multicarrier/src/ofdmoqam.o				\
	src/multicarrier/src/ofdmoqamframe.common.o		\
	src/multicarrier/src/ofdmoqamframegen.o			\
	src/multicarrier/src/ofdmoqamframesync.o		\

# list explicit targets and dependencies here

# autotests
multicarrier_autotests :=					\
	src/multicarrier/tests/firpfbch_synthesizer_autotest.c	\
	src/multicarrier/tests/firpfbch_analyzer_autotest.c	\

#	ofdmoqam_autotest.c

# benchmarks
multicarrier_benchmarks :=					\
	src/multicarrier/bench/firpfbch_benchmark.c		\
	src/multicarrier/bench/ofdmframesync_acquire_benchmark.c	\
	src/multicarrier/bench/ofdmframesync_rxsymbol_benchmark.c	\
	src/multicarrier/bench/ofdmoqam_benchmark.c		\

# 
# MODULE : nco - numerically-controlled oscillator
#

nco_objects :=							\
	src/nco/src/nco_crcf.o					\
	src/nco/src/nco.utilities.o				\


src/nco/src/nco_crcf.o: %.o : %.c $(headers) src/nco/src/nco.c

src/nco/src/nco.utilities.o: %.o : %.c $(headers)


# autotests
nco_autotests :=						\
	src/nco/tests/nco_autotest.c				\
	src/nco/tests/pll_autotest.c				\
	src/nco/tests/unwrap_phase_autotest.c			\
	src/nco/tests/vco_autotest.c				\


# benchmarks
nco_benchmarks :=						\
	src/nco/bench/nco_benchmark.c				\
	src/nco/bench/vco_benchmark.c				\

# 
# MODULE : optim - optimization
#

optim_objects :=						\
	src/optim/src/chromosome.o				\
	src/optim/src/gasearch.o				\
	src/optim/src/gradsearch.o				\
	src/optim/src/optim.common.o				\
	src/optim/src/quasinewton_search.o			\
	src/optim/src/rosenbrock.o				\


src/optim/src/chromosome.o : %.o : %.c $(headers)

src/optim/src/gasearch.o : %.o : %.c $(headers)

src/optim/src/gradsearch.o : %.o : %.c $(headers)

src/optim/src/optim.common.o : %.o : %.c $(headers)

src/optim/src/quasinewton_search.o : %.o : %.c $(headers)

src/optim/src/rosenbrock.o : %.o : %.c $(headers)

# autotests
optim_autotests :=

# benchmarks
optim_benchmarks :=


# 
# MODULE : quantization
#

quantization_objects :=						\
	src/quantization/src/compand.o				\
	src/quantization/src/quantizercf.o			\
	src/quantization/src/quantizerf.o			\
	src/quantization/src/quantizer.inline.o			\


src/quantization/src/compand.o: %.o : %.c $(headers)

src/quantization/src/quantizercf.o: %.o : %.c $(headers) src/quantization/src/quantizer.c

src/quantization/src/quantizerf.o: %.o : %.c $(headers) src/quantization/src/quantizer.c

src/quantization/src/quantizer.inline.o: %.o : %.c $(headers)


# autotests
quantization_autotests :=					\
	src/quantization/tests/compand_autotest.c		\
	src/quantization/tests/quantize_autotest.c		\


# benchmarks
quantization_benchmarks :=					\
	src/quantization/bench/quantizer_benchmark.c		\
	src/quantization/bench/compander_benchmark.c		\

# 
# MODULE : random
#

random_objects :=						\
	src/random/src/rand.o					\
	src/random/src/randn.o					\
	src/random/src/randexp.o				\
	src/random/src/randweib.o				\
	src/random/src/randgamma.o				\
	src/random/src/randnakm.o				\
	src/random/src/randricek.o				\
	src/random/src/scramble.o				\


$(random_objects) : %.o : %.c $(headers)

# autotests
random_autotests :=						\
	src/random/tests/scramble_autotest.c			\

#	src/random/tests/random_autotest.c


# benchmarks
random_benchmarks :=						\
	src/random/bench/random_benchmark.c			\


# 
# MODULE : sequence
#

sequence_objects :=						\
	src/sequence/src/bsequence.o				\
	src/sequence/src/msequence.o				\


$(sequence_objects) : %.o : %.c $(headers)


# autotests
sequence_autotests :=						\
	src/sequence/tests/bsequence_autotest.c			\
	src/sequence/tests/complementary_codes_autotest.c	\
	src/sequence/tests/msequence_autotest.c			\

# benchmarks
sequence_benchmarks :=

# 
# MODULE : utility
#

utility_objects :=						\
	src/utility/src/bshift_array.o				\
	src/utility/src/count_bits.o				\
	src/utility/src/msb_index.o				\
	src/utility/src/pack_bytes.o				\
	src/utility/src/shift_array.o				\
	src/utility/gentab/count_ones.o				\

$(utility_objects) : %.o : %.c $(headers)

# auto-generated tables
src/utility/gentab/count_ones_gentab : % : %.c

src/utility/gentab/count_ones.c : src/utility/gentab/count_ones_gentab
	./$< > $@

# add auto-generated files to extra_clean list
extra_clean +=							\
	src/utility/gentab/count_ones_gentab			\
	src/utility/gentab/count_ones.c				\
	src/utility/gentab/count_ones.o				\


# autotests
utility_autotests :=						\
	src/utility/tests/bshift_array_autotest.c		\
	src/utility/tests/count_bits_autotest.c			\
	src/utility/tests/pack_bytes_autotest.c			\
	src/utility/tests/shift_array_autotest.c		\


# benchmarks
utility_benchmarks :=


# 
# MODULE : experimental
#

# explicit targets and dependencies

experimental_filter_includes :=					\
	src/experimental/src/iirqmfb.c				\
	src/experimental/src/itqmfb.c				\
	src/experimental/src/qmfb.c				\
	src/experimental/src/symsync2.c				\
	src/experimental/src/symsynclp.c			\

src/experimental/src/filter_rrrf.o: %.o : %.c $(headers) $(experimental_filter_includes)

src/experimental/src/filter_crcf.o: %.o : %.c $(headers) $(experimental_filter_includes)

src/experimental/src/filter_cccf.o: %.o : %.c $(headers) $(experimental_filter_includes)




# Target collection
#
# Information about targets for each module is collected
# in these variables
objects :=							\
	$(agc_objects)						\
	$(audio_objects)					\
	$(buffer_objects)					\
	$(dotprod_objects)					\
	$(equalization_objects)					\
	$(fec_objects)						\
	$(fft_objects)						\
	$(filter_objects)					\
	$(framing_objects)					\
	$(math_objects)						\
	$(matrix_objects)					\
	$(modem_objects)					\
	$(multicarrier_objects)					\
	$(nco_objects)						\
	$(optim_objects)					\
	$(quantization_objects)					\
	$(random_objects)					\
	$(sequence_objects)					\
	$(utility_objects)					\
	@EXPERIMENTAL_MLIBS@
	

sources			:=
autotest_sources :=						\
	autotest/null_autotest.c				\
	$(agc_autotests)					\
	$(audio_autotests)					\
	$(buffer_autotests)					\
	$(dotprod_autotests)					\
	$(equalization_autotests)				\
	$(fec_autotests)					\
	$(fft_autotests)					\
	$(filter_autotests)					\
	$(framing_autotests)					\
	$(math_autotests)					\
	$(matrix_autotests)					\
	$(modem_autotests)					\
	$(multicarrier_autotests)				\
	$(nco_autotests)					\
	$(optim_autotests)					\
	$(quantization_autotests)				\
	$(random_autotests)					\
	$(sequence_autotests)					\
	$(utility_autotests)					\
	@EXPERIMENTAL_AUTOTESTS@
	

benchmark_sources :=						\
	bench/null_benchmark.c					\
	$(agc_benchmarks)					\
	$(audio_benchmarks)					\
	$(buffer_benchmarks)					\
	$(dotprod_benchmarks)					\
	$(equalization_benchmarks)				\
	$(fec_benchmarks)					\
	$(fft_benchmarks)					\
	$(filter_benchmarks)					\
	$(framing_benchmarks)					\
	$(math_benchmarks)					\
	$(matrix_benchmarks)					\
	$(modem_benchmarks)					\
	$(multicarrier_benchmarks)				\
	$(nco_benchmarks)					\
	$(optim_benchmarks)					\
	$(quantization_benchmarks)				\
	$(random_benchmarks)					\
	$(sequence_benchmarks)					\
	$(utility_benchmarks)					\
	@EXPERIMENTAL_BENCHMARKS@



# additional sources
extra_sources := libliquid.c

sources += $(extra_sources)


##
## TARGET : all - build shared library (default)
##
.PHONY: all

# Shared library
SHARED_LIB	= @SH_LIB@

# liquid library definition
libliquid.a: $(objects)
	$(AR) $(ARFLAGS) $@ $^
	$(RANLIB) $@

# darwin
#
# gcc -dynamiclib -install_name libliquid.dylib -o libliquid.dylib libmodem.a libutility.a 
libliquid.dylib: $(objects)
	$(CC) $(LDFLAGS) -dynamiclib -install_name $@ -o $@ $^

# linux, et al
libliquid.so: libliquid.a
	$(CC) $(LDFLAGS) -shared -Xlinker -soname=$@ -o $@ -Wl,-whole-archive $^ -Wl,-no-whole-archive

all: libliquid.a $(SHARED_LIB)

##
## TARGET : help - print list of targets (see documentation for more)
##

# look for all occurences of '## TARGET : ' and print rest of line to screen
help:
	@echo "Targets for liquid-dsp makefile:"
	@$(GREP) -E "^## TARGET : " [Mm]akefile | $(SED) 's/## TARGET : /  /'

## 
## TARGET : install - installs the libraries and header files in the host system
##

install:
	@echo "installing..."
	mkdir -p $(exec_prefix)/lib
	install -m 644 -p $(SHARED_LIB) libliquid.a $(exec_prefix)/lib
	mkdir -p $(prefix)/include
	mkdir -p $(prefix)/include/liquid
	install -m 644 -p $(addprefix include/,$(headers_install)) $(prefix)/include/liquid
	@echo ""
	@echo "---------------------------------------------------------"
	@echo "  liquid-dsp was successfully installed.     "
	@echo ""
	@echo "  On some machines (e.g. Linux) you should rebind your"
	@echo "  libraries by running 'ldconfig' to make the shared"
	@echo "  object available.  You might also need to modify your"
	@echo "  LD_LIBRARY_PATH environment variable to include the"
	@echo "  directory $(exec_prefix)"
	@echo "---------------------------------------------------------"
	@echo ""

## 
## TARGET : uninstall - uninstalls the libraries and header files in the host system
##

uninstall:
	@echo "uninstalling..."
	$(RM) $(addprefix $(prefix)/include/liquid/, $(headers_install))
	$(RM) $(exec_prefix)/lib/libliquid.a
	$(RM) $(exec_prefix)/lib/$(SHARED_LIB)
	@echo "done."

##
## autoscript
##

autoscript : scripts/autoscript

scripts/autoscript.o scripts/main.o : %.o : %.c
	$(CC) $(CFLAGS) -c -o $@ $<

scripts/autoscript : scripts/autoscript.o scripts/main.o
	$(CC) $(CFLAGS) $(LDFLAGS) -o $@ $^

clean-autoscript :
	$(RM) scripts/autoscript.o scripts/main.o scripts/autoscript


##
## TARGET : check - build and run autotest scripts
##

# Autotests are used to check the validity and accuracy of the
# DSP libraries.

.PHONY: autotest
autotest_prog	= xautotest

# run the autotest generator script to create autotest_include.h
autotest_include.h : scripts/autoscript $(autotest_sources) $(include_headers)
	./scripts/autoscript $(PATHSEP) autotest $(autotest_sources) > $@

# autotest objects
# NOTE: by default, gcc compiles any file with a '.h' extension as a 'pre-compiled
#       header' so we need to explicity tell it to compile as a c source file with
#       the '-x c' flag
autotest_obj = $(patsubst %.c,%.o,$(autotest_sources))
$(autotest_obj) : %.o : %.c $(include_headers)
	$(CC) $(CFLAGS) $< -c -o $@

# compile the autotest internal library functions without linking
autotest/autotestlib.o : autotest/autotestlib.c autotest/autotest.h
	$(CC) $(CFLAGS) $< -c -o $@

# compile the autotest program without linking
$(autotest_prog).o : autotest/autotest.c autotest/autotest.h autotest_include.h
	$(CC) $(CFLAGS) $< -c -o $@

# link the autotest program with the objects
# NOTE: linked libraries must come _after_ the target program
$(autotest_prog): $(autotest_prog).o $(autotest_obj) autotest/autotestlib.o libliquid.a
	$(CC) $^ $(LDFLAGS) -o $@

# run the autotest program
check: $(autotest_prog)
	./$(autotest_prog) -v

# clean the generated files
clean-check:
	$(RM) autotest_include.h $(autotest_prog).o $(autotest_prog)
	$(RM) $(autotest_obj)


##
## TARGET : bench - build and run all benchmarks
##

# Benchmarks measure the relative speed of the DSP algorithms running
# on the target platform.
.PHONY: bench
bench_prog	= benchmark
BENCH_CFLAGS	= -Wall $(INCLUDE_CFLAGS) $(CONFIG_CFLAGS)
BENCH_LDFLAGS	= $(LDFLAGS)

# run the benchmark generator script to create benchmark_include.h
benchmark_include.h : scripts/autoscript $(benchmark_sources) $(include_headers)
	./scripts/autoscript $(PATHSEP) benchmark $(benchmark_sources) > $@

# benchmark objects
# NOTE: by default, gcc compiles any file with a '.h' extension as a 'pre-compiled
#       header' so we need to explicity tell it to compile as a c source file with
#       the '-x c' flag
benchmark_obj = $(patsubst %.c,%.o,$(benchmark_sources))
$(benchmark_obj) : %.o : %.c $(include_headers)
	$(CC) $(BENCH_CFLAGS) $< -c -o $@

# compile the benchmark program without linking
$(bench_prog).o: bench/bench.c benchmark_include.h bench/bench.c
	$(CC) $(BENCH_CFLAGS) $< -c -o $(bench_prog).o

# link the benchmark program with the library objects
# NOTE: linked libraries must come _after_ the target program
$(bench_prog): $(bench_prog).o $(benchmark_obj) libliquid.a
	$(CC) $^ $(BENCH_LDFLAGS) -o $(bench_prog)

# run the benchmark program
bench: $(bench_prog)
	./$(bench_prog)

# benchmark compare script
scripts/benchmark_compare : % : %.c

# clean up the generated files
clean-bench:
	$(RM) benchmark_include.h $(bench_prog).o $(bench_prog)
	$(RM) scripts/benchmark_compare
	$(RM) $(benchmark_obj)


## 
## TARGET : examples - build all examples binaries
##
.PHONY: examples
example_obj :=							\
	examples/agc_example.o					\
	examples/agc_qpsk_example.o				\
	examples/agc_squelch_example.o				\
	examples/smatrix_example.o				\
	examples/ampmodem_example.o				\
	examples/asgram_example.o				\
	examples/autocorr_cccf_example.o			\
	examples/bpacketsync_example.o				\
	examples/bsequence_example.o				\
	examples/bufferf_example.o				\
	examples/chromosome_example.o				\
	examples/compand_example.o				\
	examples/compand_cf_example.o				\
	examples/complementary_codes_example.o			\
	examples/crc_example.o					\
	examples/cgsolve_example.o				\
	examples/cvsd_example.o					\
	examples/decim_crcf_example.o				\
	examples/decim_rrrf_example.o				\
	examples/dotprod_rrrf_example.o				\
	examples/dotprod_cccf_example.o				\
	examples/eqlms_cccf_example.o				\
	examples/eqrls_cccf_example.o				\
	examples/fec_example.o					\
	examples/fec_soft_example.o				\
	examples/fct_example.o					\
	examples/fft_example.o					\
	examples/firfarrow_rrrf_example.o			\
	examples/firfarrow_rrrf_sine_example.o			\
	examples/firfilt_rrrf_example.o				\
	examples/firfilt_rrrf_recreate_example.o		\
	examples/firdes_kaiser_example.o			\
	examples/firdespm_example.o				\
	examples/firhilb_example.o				\
	examples/firhilb_decim_example.o			\
	examples/firhilb_interp_example.o			\
	examples/firpfb_rrrf_example.o				\
	examples/firpfbch_example.o				\
	examples/firpfbch_analysis_example.o			\
	examples/firpfbch_synthesis_example.o			\
	examples/flexframesync_example.o			\
	examples/flexframesync_advanced_example.o		\
	examples/flexframesync_reconfig_example.o		\
	examples/framesync64_example.o				\
	examples/freqmodem_example.o				\
	examples/gasearch_example.o				\
	examples/gasearch_knapsack_example.o			\
	examples/gmskmodem_example.o				\
	examples/gradsearch_datafit_example.o			\
	examples/gradsearch_example.o				\
	examples/interleaver_example.o				\
	examples/interleaver_soft_example.o			\
	examples/interleaver_scatterplot_example.o		\
	examples/iirdes_example.o				\
	examples/iirdes_analog_example.o			\
	examples/iirdes_pll_example.o				\
	examples/iirfilt_crcf_example.o				\
	examples/interp_crcf_example.o				\
	examples/kbd_window_example.o				\
	examples/lpc_example.o					\
	examples/matched_filter_example.o			\
	examples/matrix_example.o				\
	examples/math_lngamma_example.o				\
	examples/mdct_example.o					\
	examples/modem_arb_example.o				\
	examples/modem_example.o				\
	examples/modem_soft_example.o				\
	examples/msequence_example.o				\
	examples/nco_example.o					\
	examples/nco_pll_example.o				\
	examples/nco_pll_modem_example.o			\
	examples/nyquist_filter_example.o			\
	examples/ofdmflexframesync_example.o			\
	examples/ofdmframesync_example.o			\
	examples/ofdmoqam_example.o				\
	examples/ofdmoqam_firpfbch_example.o			\
	examples/ofdmoqamframesync_example.o			\
	examples/packetizer_example.o				\
	examples/packetizer_soft_example.o			\
	examples/pll_example.o					\
	examples/polyfit_example.o				\
	examples/polyfit_lagrange_example.o			\
	examples/poly_findroots_example.o			\
	examples/quantize_example.o				\
	examples/quasinewton_search_example.o			\
	examples/random_example.o				\
	examples/random_histogram_example.o			\
	examples/repack_bytes_example.o				\
	examples/resamp_crcf_example.o				\
	examples/resamp2_crcf_example.o				\
	examples/resamp2_crcf_decim_example.o			\
	examples/resamp2_crcf_filter_example.o			\
	examples/resamp2_crcf_filterbank_example.o		\
	examples/resamp2_crcf_interp_example.o			\
	examples/resamp2_crcf_interp_recreate_example.o		\
	examples/scramble_example.o				\
	examples/symsync_crcf_example.o				\
	examples/symsync_rrrf_example.o				\
	examples/wdelayf_example.o				\
	examples/windowf_example.o				\
	@EXPERIMENTAL_EXAMPLES@

#	examples/metadata_example.o
#	examples/ofdmframegen_example.o
#	examples/ofdmoqamframe64gen_example.o
#	examples/ofdmoqamframe64sync_example.o
#	examples/gmskframe_example.o
#	examples/fading_generator_example.o
#	examples/ricek_channel_example.o

example_progs	= $(patsubst %.o,%,  $(example_obj))
examples: $(example_progs)
EXAMPLES_LDFLAGS = $(LDFLAGS)

# NOTE: linked libraries must come _after_ the target program
$(example_objs): %.o : %.c

$(example_progs): % : %.o libliquid.a

# clean examples
clean-examples:
	$(RM) examples/*.o
	$(RM) $(example_progs)

## 
## TARGET : sandbox - build all sandbox binaries
##

# NOTE: sandbox _requires_ fftw3 to build
.PHONY: sandbox
sandbox_obj =							\
	sandbox/crc_gentab.o					\
	sandbox/ellip_func_test.o				\
	sandbox/ellip_test.o					\
	sandbox/eqlms_cccf_test.o				\
	sandbox/fecsoft_ber_test.o				\
	sandbox/fec_hamming3126_example.o			\
	sandbox/fec_hamming128_gentab.o				\
	sandbox/fec_hamming128_example.o			\
	sandbox/fec_hamming74_gentab.o				\
	sandbox/fec_hamming84_gentab.o				\
	sandbox/fec_hamming_test.o				\
	sandbox/fec_rep3_test.o					\
	sandbox/fec_rep5_test.o					\
	sandbox/fecsoft_conv_test.o				\
	sandbox/fecsoft_golay_test.o				\
	sandbox/fecsoft_hamming128_gentab.o			\
	sandbox/fec_sumproduct_test.o				\
	sandbox/fft_r2r_test.o					\
	sandbox/firdes_energy_test.o				\
	sandbox/firdes_length_test.o				\
	sandbox/firpfbch_analysis_alignment_test.o		\
	sandbox/firpfbch_analysis_equivalence_test.o		\
	sandbox/firpfbch_synthesis_equivalence_test.o		\
	sandbox/householder_test.o				\
	sandbox/iirdes_example.o				\
	sandbox/ldpc_genmatrix_test.o				\
	sandbox/ldpc_test.o					\
	sandbox/levinson_test.o					\
	sandbox/matched_filter_test.o				\
	sandbox/matched_filter_cfo_test.o			\
	sandbox/math_lngamma_test.o				\
	sandbox/math_cacosf_test.o				\
	sandbox/math_casinf_test.o				\
	sandbox/math_catanf_test.o				\
	sandbox/math_cexpf_test.o				\
	sandbox/math_clogf_test.o				\
	sandbox/math_csqrtf_test.o				\
	sandbox/minsearch_test.o				\
	sandbox/minsearch2_test.o				\
	sandbox/matrix_eig_test.o				\
	sandbox/modem_demodulate_arb_gentab.o			\
	sandbox/modem_demodulate_soft_test.o			\
	sandbox/modem_demodulate_soft_gentab.o			\
	sandbox/ofdmoqam_firpfbch_test.o			\
	sandbox/ofdmoqam_firpfbch_cfo_test.o			\
	sandbox/quasinewton_test.o				\
	sandbox/rkaiser2_test.o					\
	sandbox/simplex_test.o					\
	sandbox/svd_test.o					\
	sandbox/thiran_allpass_iir_test.o			\
#	firpfbch_analysis_test.o


sandbox_progs	= $(patsubst %.o,%, $(sandbox_obj))
sandbox: $(sandbox_progs)
SANDBOX_LDFLAGS = $(LDFLAGS) -lfftw3f

# NOTE: linked libraries must come _after_ the target program
$(sandbox_obj): %.o : %.c

$(sandbox_progs): % : %.o libliquid.a
	$(CC) $(SANDBOX_LDFLAGS) $^ -o $@

# clean sandbox
clean-sandbox:
	$(RM) sandbox/*.o
	$(RM) $(sandbox_progs)


## 
## TARGET : doc - build documentation (doc/liquid.pdf)
##

doc : doc/liquid.pdf

doc/liquid.pdf : libliquid.a
	cd doc ; make

clean-doc :
	cd doc ; make mostlyclean

distclean-doc :
	cd doc ; make distclean


# Clean
.PHONY: clean

##
## TARGET : world - build absolutely everything
##
world : all check bench examples sandbox doc

##
## TARGET : clean - clean build (objects, dependencies, libraries, etc.)
##

clean-modules:
	@echo "cleaning modules..."
	$(RM) src/agc/src/*.o          src/agc/bench/*.o          src/agc/tests/*.o
	$(RM) src/audio/src/*.o        src/audio/bench/*.o        src/audio/tests/*.o
	$(RM) src/buffer/src/*.o       src/buffer/bench/*.o       src/buffer/tests/*.o
	$(RM) src/dotprod/src/*.o      src/dotprod/bench/*.o      src/dotprod/tests/*.o
	$(RM) src/equalization/src/*.o src/equalization/bench/*.o src/equalization/tests/*.o
	$(RM) src/fec/src/*.o          src/fec/bench/*.o          src/fec/tests/*.o
	$(RM) src/fft/src/*.o          src/fft/bench/*.o          src/fft/tests/*.o
	$(RM) src/filter/src/*.o       src/filter/bench/*.o       src/filter/tests/*.o
	$(RM) src/framing/src/*.o      src/framing/bench/*.o      src/framing/tests/*.o
	$(RM) src/math/src/*.o         src/math/bench/*.o         src/math/tests/*.o
	$(RM) src/matrix/src/*.o       src/matrix/bench/*.o       src/matrix/tests/*.o
	$(RM) src/modem/src/*.o        src/modem/bench/*.o        src/modem/tests/*.o
	$(RM) src/multicarrier/src/*.o src/multicarrier/bench/*.o src/multicarrier/tests/*.o
	$(RM) src/nco/src/*.o          src/nco/bench/*.o          src/nco/tests/*.o
	$(RM) src/optim/src/*.o        src/optim/bench/*.o        src/optim/tests/*.o
	$(RM) src/quantization/src/*.o src/quantization/bench/*.o src/quantization/tests/*.o
	$(RM) src/random/src/*.o       src/random/bench/*.o       src/random/tests/*.o
	$(RM) src/utility/src/*.o      src/utility/bench/*.o      src/utility/tests/*.o
	$(RM) src/experimental/src/*.o src/experimental/bench/*.o src/experimental/tests/*.o
	$(RM) libliquid.o

clean: clean-modules clean-autoscript clean-check clean-bench clean-examples clean-sandbox clean-doc
	$(RM) $(extra_clean)
	$(RM) libliquid.a
	$(RM) $(SHARED_LIB)

##
## TARGET : distclean - removes everything except the originally distributed files
##

distclean: clean distclean-doc
	@echo "cleaning distribution..."
	$(RM) octave-core *.m
	$(RM) configure config.h config.h.in config.h.in~ config.log config.status
	$(RM) -r autom4te.cache
	$(RM) makefile
<|MERGE_RESOLUTION|>--- conflicted
+++ resolved
@@ -576,36 +576,20 @@
 # MODULE : modem
 #
 
-<<<<<<< HEAD
-modem_objects :=				\
-	src/modem/src/gmskmod.o			\
-	src/modem/src/gmskdem.o			\
-	src/modem/src/modem_arb_const.o		\
-	src/modem/src/modem_apsk_const.o	\
-	src/modem/src/modem_create.o		\
-	src/modem/src/modem_common.o		\
-	src/modem/src/modem_modulate.o		\
-	src/modem/src/modem_demodulate.o	\
-	src/modem/src/modem_demodulate_soft.o	\
-	src/modem/src/modem_demod_soft_const.o	\
-	src/modem/src/modem_optqam_const.o	\
-	src/modem/src/ampmodem.o		\
-	src/modem/src/freqmodem.o		\
-=======
 modem_objects :=						\
+	src/modem/src/ampmodem.o				\
+	src/modem/src/freqmodem.o				\
+	src/modem/src/gmskdem.o					\
 	src/modem/src/gmskmod.o					\
-	src/modem/src/gmskdem.o					\
+	src/modem/src/modem_apsk_const.o			\
 	src/modem/src/modem_arb_const.o				\
-	src/modem/src/modem_apsk_const.o			\
+	src/modem/src/modem_common.o				\
 	src/modem/src/modem_create.o				\
-	src/modem/src/modem_common.o				\
-	src/modem/src/modem_modulate.o				\
+	src/modem/src/modem_demod_soft_const.o			\
 	src/modem/src/modem_demodulate.o			\
 	src/modem/src/modem_demodulate_soft.o			\
-	src/modem/src/modem_demod_soft_const.o			\
-	src/modem/src/ampmodem.o				\
-	src/modem/src/freqmodem.o				\
->>>>>>> ae38db98
+	src/modem/src/modem_modulate.o				\
+	src/modem/src/modem_optqam_const.o			\
 
 
 src/modem/src/gmskmod.o: %.o : %.c $(headers)
