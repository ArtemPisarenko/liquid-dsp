## 
## Copyright (c) 2007, 2008, 2009, 2010, 2011, 2012, 2013 Joseph Gaeddert
##
## This file is part of liquid.
##
## liquid is free software: you can redistribute it and/or modify
## it under the terms of the GNU General Public License as published by
## the Free Software Foundation, either version 3 of the License, or
## (at your option) any later version.
##
## liquid is distributed in the hope that it will be useful,
## but WITHOUT ANY WARRANTY; without even the implied warranty of
## MERCHANTABILITY or FITNESS FOR A PARTICULAR PURPOSE.  See the
## GNU General Public License for more details.
##
## You should have received a copy of the GNU General Public License
## along with liquid.  If not, see <http://www.gnu.org/licenses/>.

# 
# liquid-dsp library configure
# Process with autoconf to generate configure script
#

AC_INIT([liquid-dsp],[1.2.0],[support@liquidsdr.org])
AC_CONFIG_SRCDIR([src/libliquid.c])

# permit auxiliary scripts directory (e.g. config.sub, config.guess, install-sh)
AC_CONFIG_AUX_DIR(scripts/)

# Specify 'C' language
AC_LANG(C)

# Autoheader
AH_TEMPLATE([LIQUID_EXPERIMENTAL], [Enable building of experimental modules and objects.])
AH_TEMPLATE([LIQUID_FFTOVERRIDE],  [Force internal FFT even if libfftw is available])

AC_CONFIG_HEADER(config.h)
AH_TOP([
#ifndef __LIQUID_CONFIG_H__
#define __LIQUID_CONFIG_H__
])
AH_BOTTOM([
#endif // __LIQUID_CONFIG_H__
])

# Configure options

AC_ARG_ENABLE(debug,
    AS_HELP_STRING([--enable-debug],[debug]),
    [DEBUG_OPTION="-DDEBUG"],
    [DEBUG_OPTION=""]
)

AC_ARG_ENABLE(profile,
    AS_HELP_STRING([--enable-profile],[profile]),
    [PROFILE_OPTION="-pg"; CLIB="-lc_p"],
    [PROFILE_OPTION="";    CLIB="-lc"],
)

AC_ARG_ENABLE(fftoverride,
    AS_HELP_STRING([--enable-fftoverride],[use internal fft even if libfftw is available]),
    [AC_DEFINE(LIQUID_FFTOVERRIDE)],
    [],
)

# Option to enable/disable experimental modules and objects
AC_ARG_ENABLE(experimental,
    AS_HELP_STRING([--enable-experimental],[enable experimental modules, objects]),
    [   # experimental option enabled
        EXPERIMENTAL_HEADER="liquid.experimental.h" # add 'experimental' header to list
        EXPERIMENTAL_MLIBS="src/experimental/src/ann.nodes.o \
            src/experimental/src/activation_functions.o \
            src/experimental/src/cpmodem.o \
            src/experimental/src/kmeans.o \
            src/experimental/src/layer.o \
            src/experimental/src/maxnet.o \
            src/experimental/src/node.o \
            src/experimental/src/gport.o \
            src/experimental/src/filter_rrrf.o \
            src/experimental/src/filter_crcf.o \
            src/experimental/src/filter_cccf.o \
            src/experimental/src/packetizer.o \
            src/experimental/src/patternset.o \
            src/experimental/src/awgn_channel.o \
            src/experimental/src/lognorm_channel.o \
            src/experimental/src/channel.o \
            src/experimental/src/pamodel.o \
            src/experimental/src/ofdmoqam.o \
            src/experimental/src/ofdmoqamframe.common.o \
            src/experimental/src/ofdmoqamframegen.o \
            src/experimental/src/ofdmoqamframesync.o \
            src/experimental/src/ricek_channel.o"
        EXPERIMENTAL_AUTOTESTS="src/experimental/tests/ann_autotest.c \
            src/experimental/tests/gport_autotest.c \
            src/experimental/tests/channel_autotest.c"
#           src/experimental/tests/ofdmoqam_autotest.c
        EXPERIMENTAL_BENCHMARKS="src/experimental/bench/dds_benchmark.c \
            src/experimental/bench/gport_dma_benchmark.c \
            src/experimental/bench/gport_dma_threaded_benchmark.c \
            src/experimental/bench/gport_ima_benchmark.c \
            src/experimental/bench/gport_ima_threaded_benchmark.c \
            src/experimental/bench/ofdmoqam_benchmark.c \
            src/experimental/bench/qmfb_benchmark.c "
        EXPERIMENTAL_EXAMPLES="examples/ann_bitpattern_example \
            examples/ann_example \
            examples/ann_layer_example \
            examples/ann_maxnet_example \
            examples/ann_node_example \
            examples/ann_xor_example \
            examples/dds_cccf_example \
            examples/gport_dma_example \
            examples/gport_dma_threaded_example \
            examples/gport_ima_example \
            examples/gport_ima_threaded_example \
            examples/gport_mma_threaded_example \
            examples/iirqmfb_crcf_example \
            examples/itqmfb_crcf_example \
            examples/itqmfb_rrrf_example \
            examples/kmeans_example \
            examples/ofdmoqamframesync_example \
            examples/ofdmoqam_example \
            examples/ofdmoqam_firpfbch_example \
            examples/patternset_example \
            examples/prqmfb_crcf_example \
            examples/qmfb_crcf_analysis_example \
            examples/qmfb_crcf_synthesis_example \
            examples/ricek_channel_example \
            examples/symsync2_crcf_example \
            examples/symsynclp_crcf_example"
#           examples/ofdmoqamframe64gen_example
#           examples/ofdmoqamframe64sync_example
        AC_DEFINE(LIQUID_EXPERIMENTAL)
        AC_CHECK_HEADERS(pthread.h)
        AC_CHECK_LIB([pthread], [pthread_mutex_init], [],
                     [AC_MSG_ERROR(Need POSIX thread library for experimental build!)],
                     [])
    ],
    [   # experimental option disabled
        EXPERIMENTAL_HEADER=""
        EXPERIMENTAL_MLIBS=""
        EXPERIMENTAL_AUTOTESTS=""
        EXPERIMENTAL_BENCHMARKS=""
        EXPERIMENTAL_EXAMPLES=""
    ],
)

# Check for necessary programs
AC_PROG_CC
AC_PROG_SED
AC_PROG_GREP
AC_PROG_INSTALL
AC_PROG_RANLIB

# Check for necessary libraries, library functions
AC_FUNC_ERROR_AT_LINE
AC_FUNC_MALLOC
AC_FUNC_REALLOC
# AC_CHECK_LIB (library, function, [action-if-found], [action-if-not-found], [other-libraries])
# Check for specific standard C libraries
# NOTE: need to provide each check independently, otherwise modern compilers
#       will complain
AC_CHECK_LIB([c], [malloc],  [],[AC_MSG_ERROR(Could not use malloc)], [])
AC_CHECK_LIB([c], [realloc], [],[AC_MSG_ERROR(Could not use realloc)],[])
AC_CHECK_LIB([c], [free],    [],[AC_MSG_ERROR(Could not use free)],   [])
AC_CHECK_LIB([c], [memset],  [],[AC_MSG_ERROR(Could not use memset)], [])
AC_CHECK_LIB([c], [memmove], [],[AC_MSG_ERROR(Could not use memove)], [])

# check for specific standard math libraries
AC_CHECK_LIB([m], [sinf],    [],[AC_MSG_ERROR(Could not use sinf)],   [])
AC_CHECK_LIB([m], [cosf],    [],[AC_MSG_ERROR(Could not use cosf)],   [])
AC_CHECK_LIB([m], [expf],    [],[AC_MSG_ERROR(Could not use expf)],   [])
AC_CHECK_LIB([m], [cargf],   [],[AC_MSG_ERROR(Could not use cargf)],  [])
AC_CHECK_LIB([m], [cexpf],   [],[AC_MSG_ERROR(Could not use cexpf)],  [])
AC_CHECK_LIB([m], [crealf],  [],[AC_MSG_ERROR(Could not use crealf)], [])
AC_CHECK_LIB([m], [cimagf],  [],[AC_MSG_ERROR(Could not use cimagf)], [])
AC_CHECK_LIB([m], [sqrtf],   [],[AC_MSG_ERROR(Could not use sqrtf)],  [])

# Check for necessary header files
AC_CHECK_HEADERS([stdio.h stdlib.h complex.h string.h getopt.h sys/resource.h float.h inttypes.h limits.h stdlib.h string.h unistd.h])
if test -z "$HAVE_stdio.h"
then
    AC_MSG_ERROR([Need stdio.h!])
fi

# Check for optional header files, libraries, programs
AC_CHECK_HEADERS(fec.h fftw3.h)
AC_CHECK_LIB([fftw3f], [fftwf_plan_dft_1d], [],
             [AC_MSG_WARN(fftw3 library useful but not required)],
             [])
AC_CHECK_LIB([fec], [create_viterbi27], [],
             [AC_MSG_WARN(fec library useful but not required)],
             [])
#AC_CHECK_LIB([liquidfpm], [q32_mul], [],
#             [AC_MSG_WARN(fixed-point math library useful but not required)],
#             [])

# check for programs (documentation)
AC_CHECK_PROG(PDFLATEX, pdflatex, pdflatex, no)
if [ test "x$PDFLATEX" == "xno" ]; then
    AC_MSG_WARN(pdflatex required to build documentation)
fi
AC_CHECK_PROG(BIBTEX, bibtex, bibtex, no)
if [ test "x$BIBTEX" == "xno" ]; then
    AC_MSG_WARN(bibtex required to build documentation)
fi
AC_CHECK_PROG(EPSTOPDF, epstopdf, epstopdf, no)
if [ test "x$EPSTOPDF" == "xno" ]; then
    AC_MSG_WARN(epstopdf required to build documentation)
fi
AC_CHECK_PROG(GNUPLOT, gnuplot, gnuplot, no)
if [ test "x$GNUPLOT" == "xno" ]; then
    AC_MSG_WARN(gnuplot required to build documentation)
fi
AC_CHECK_PROG(PYGMENTIZE,   pygmentize,     pygmentize,     no)
AC_CHECK_PROG(PYGMENTIZE24, pygmentize-2.4, pygmentize-2.4, no)
if [ test "$PYGMENTIZE" == "no" ]; then
    if [ test "$PYGMENTIZE24" == "no" ]; then
        # use uglier, but functional built-in homebrewed code listing generator
        AC_MSG_WARN(pygmentize not found; using ./scripts/liquid-pygmentize.py as ugly alternative)
        PYGMENTIZE="./scripts/liquid-pygmentize.py"
    else
        PYGMENTIZE="pygmentize-2.4"
    fi
fi


# Checks for typedefs, structures, and compiler characteristics.
AC_C_INLINE
AC_TYPE_SIZE_T
AC_TYPE_UINT32_T
AC_TYPE_UINT8_T

# Check size of certain variables
AC_CHECK_SIZEOF(int)
AC_CHECK_SIZEOF(unsigned int)

# AX_GCC_ARCHFLAG([PORTABLE?], [ACTION-SUCCESS], [ACTION-FAILURE])
# Try to guess the "native" architecture of the target to use with gcc's
# -march or -mtune flags. Default success action adds $ax_cv_gcc_archflag to
# $CFLAGS (sets to "unknown" on failure).
AX_GCC_ARCHFLAG([no],[],[])

# Check canonical system
AC_CANONICAL_TARGET
case $target_cpu in
i386|i486|i586|i686|x86|x86_64)
    # check for MMX/SSE/AVX CPU extensions and intrinsics headers
    #   MMX     :   mmintrin.h
    #   SSE     :   xmmintrin.h
    #   SSE2    :   emmintrin.h
    #   SSE3    :   pmmintrin.h
    #   SSSE3   :   tmmintrin.h
    #   SSE4.1/2:   smmintrin.h
    #   AVX     :   immintrin.h
    AX_EXT

    if [ test "$ax_cv_have_sse41_ext" = yes && test "$ac_cv_header_smmintrin_h" = yes ]; then
        # SSE4.1/2 extensions
        MLIBS_DOTPROD="src/dotprod/src/dotprod_cccf.mmx.o \
                       src/dotprod/src/dotprod_crcf.mmx.o \
                       src/dotprod/src/dotprod_rrrf.sse4.o \
                       src/dotprod/src/sumsq.mmx.o"
    elif [ test "$ax_cv_have_sse2_ext" = yes && test "$ac_cv_header_emmintrin_h" = yes ]; then
        # SSE2 extensions
        MLIBS_DOTPROD="src/dotprod/src/dotprod_cccf.mmx.o \
                       src/dotprod/src/dotprod_crcf.mmx.o \
                       src/dotprod/src/dotprod_rrrf.mmx.o \
                       src/dotprod/src/sumsq.mmx.o \
                       src/dotprod/src/dotprod_cccq16.mmx.o \
                       src/dotprod/src/dotprod_crcq16.mmx.o \
                       src/dotprod/src/dotprod_rrrq16.mmx.o \
                       src/dotprod/src/dotprod_cccq32.mmx.o \
                       src/dotprod/src/dotprod_crcq32.mmx.o \
                       src/dotprod/src/dotprod_rrrq32.mmx.o \
                       src/dotprod/src/sumsqq16.o"
    else
        # portable C version
        MLIBS_DOTPROD="src/dotprod/src/dotprod_cccf.o \
                       src/dotprod/src/dotprod_crcf.o \
                       src/dotprod/src/dotprod_rrrf.o \
<<<<<<< HEAD
                       src/dotprod/src/sumsq.o \
                       src/dotprod/src/dotprod_cccq16.o \
                       src/dotprod/src/dotprod_crcq16.o \
                       src/dotprod/src/dotprod_rrrq16.o \
                       src/dotprod/src/dotprod_cccq32.o \
                       src/dotprod/src/dotprod_crcq32.o \
                       src/dotprod/src/dotprod_rrrq32.o \
                       src/dotprod/src/sumsqq16.o"
    fi
    case $target_os in
    darwin*)
        ARCH_OPTION="-march=core2";;
    *)
        ARCH_OPTION="";;
    esac;;
=======
                       src/dotprod/src/sumsq.o"
    fi;;
>>>>>>> 2d8e00b7
powerpc*)
    MLIBS_DOTPROD="src/dotprod/src/dotprod_cccf.o \
                   src/dotprod/src/dotprod_rrrf.av.o \
                   src/dotprod/src/dotprod_crcf.av.o \
                   src/dotprod/src/dotprod_cccq16.o \
                   src/dotprod/src/dotprod_crcq16.o \
                   src/dotprod/src/dotprod_rrrq16.o \
                   src/dotprod/src/dotprod_cccq32.o \
                   src/dotprod/src/dotprod_crcq32.o \
                   src/dotprod/src/dotprod_rrrq32.o \
                   src/dotprod/src/sumsq.o"
    ARCH_OPTION="-fno-common -faltivec";;
arm*)
    # ARM architecture : use portable C version
    MLIBS_DOTPROD="src/dotprod/src/dotprod_cccf.o \
                   src/dotprod/src/dotprod_crcf.o \
                   src/dotprod/src/dotprod_rrrf.o \
                   src/dotprod/src/sumsq.o \
                   src/dotprod/src/dotprod_cccq16.o \
                   src/dotprod/src/dotprod_crcq16.o \
                   src/dotprod/src/dotprod_rrrq16.o \
                   src/dotprod/src/dotprod_cccq32.o \
                   src/dotprod/src/dotprod_crcq32.o \
                   src/dotprod/src/dotprod_rrrq32.o \
                   src/dotprod/src/sumsqq16.o"
    ARCH_OPTION="-marm -mfloat-abi=softfp";;
*)
    # unknown architecture : use portable C version
    MLIBS_DOTPROD="src/dotprod/src/dotprod_cccf.o \
                   src/dotprod/src/dotprod_crcf.o \
                   src/dotprod/src/dotprod_rrrf.o \
                   src/dotprod/src/sumsq.o \
                   src/dotprod/src/dotprod_cccq16.o \
                   src/dotprod/src/dotprod_crcq16.o \
                   src/dotprod/src/dotprod_rrrq16.o \
                   src/dotprod/src/dotprod_cccq32.o \
                   src/dotprod/src/dotprod_crcq32.o \
                   src/dotprod/src/dotprod_rrrq32.o \
                   src/dotprod/src/sumsqq16.o"
    ARCH_OPTION="";;
esac

case $target_os in
darwin*)
    SH_LIB=libliquid.dylib
    REBIND=""
    ;;
*)
    SH_LIB=libliquid.so
    REBIND=ldconfig
    ;;
esac

#
# autoconf variable substitutions
#
AC_SUBST(LIBS)                      # shared libraries (-lc, -lm, etc.)
AC_SUBST(MLIBS_DOTPROD)             # 
AC_SUBST(EXPERIMENTAL_HEADER)       # experimental header
AC_SUBST(EXPERIMENTAL_MLIBS)        # experimental library objects
AC_SUBST(EXPERIMENTAL_AUTOTESTS)    # experimental autotests
AC_SUBST(EXPERIMENTAL_BENCHMARKS)   # experimental benchmarks
AC_SUBST(EXPERIMENTAL_EXAMPLES)     # experimental examples

AC_SUBST(SH_LIB)                    # output shared library target
AC_SUBST(REBIND)                    # rebinding tool (e.g. ldconfig)
AC_SUBST(ARCH_OPTION)               # compiler architecture option

AC_SUBST(DEBUG_OPTION)              # debug option
AC_SUBST(PROFILE_OPTION)            # profile symbols
AC_SUBST(CLIB)                      # C library linkage (e.g. '-lc')

# documentation programs
AC_SUBST(PDFLATEX)                  # pdflatex
AC_SUBST(BIBTEX)                    # bibtex
AC_SUBST(EPSTOPDF)                  # epstopdf
AC_SUBST(GNUPLOT)                   # gnuplot
AC_SUBST(PYGMENTIZE)                # pygmentize

AC_CONFIG_FILES([makefile doc/makefile])
AC_OUTPUT<|MERGE_RESOLUTION|>--- conflicted
+++ resolved
@@ -278,7 +278,6 @@
         MLIBS_DOTPROD="src/dotprod/src/dotprod_cccf.o \
                        src/dotprod/src/dotprod_crcf.o \
                        src/dotprod/src/dotprod_rrrf.o \
-<<<<<<< HEAD
                        src/dotprod/src/sumsq.o \
                        src/dotprod/src/dotprod_cccq16.o \
                        src/dotprod/src/dotprod_crcq16.o \
@@ -294,10 +293,6 @@
     *)
         ARCH_OPTION="";;
     esac;;
-=======
-                       src/dotprod/src/sumsq.o"
-    fi;;
->>>>>>> 2d8e00b7
 powerpc*)
     MLIBS_DOTPROD="src/dotprod/src/dotprod_cccf.o \
                    src/dotprod/src/dotprod_rrrf.av.o \
